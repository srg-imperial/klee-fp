--- conflicted
+++ resolved
@@ -157,7 +157,6 @@
   /* Print stack trace. */
   void klee_stack_trace(void);
 
-<<<<<<< HEAD
   /* Dump constraint set. */
   void klee_dump_constraints(void);
 
@@ -193,7 +192,7 @@
 
   /* Delete the given arg list. */
   void klee_icall_destroy_arg_list(uintptr_t);
-=======
+
   //////////////////////////////////////////////////////////////////////////////
   // Shared Memory Management
   //////////////////////////////////////////////////////////////////////////////
@@ -243,7 +242,6 @@
   // Because of limited support for calling external variadic functions,
   // klee_debug accepts either a set of 32-bit integers, or a single 64-bit value (char*).
   void klee_debug(const char *format, ...);
->>>>>>> 27289002
 
 #ifdef __cplusplus
 }
