--- conflicted
+++ resolved
@@ -37,13 +37,8 @@
 
 namespace klee {
 
-<<<<<<< HEAD
-  ref<ConstantExpr> Executor::evalConstantExpr(const KModule *kmodule, llvm::ConstantExpr *ce) {
-    const llvm::Type *type = ce->getType();
-=======
-  ref<ConstantExpr> Executor::evalConstantExpr(const llvm::ConstantExpr *ce) {
+  ref<ConstantExpr> Executor::evalConstantExpr(const KModule *kmodule, const llvm::ConstantExpr *ce) {
     LLVM_TYPE_Q llvm::Type *type = ce->getType();
->>>>>>> 52556642
 
     ref<ConstantExpr> op1(0), op2(0), op3(0);
     int numOperands = ce->getNumOperands();
