/*******************************************************************************
 * Copyright (C) 2010 Dependable Systems Laboratory, EPFL
 *
 * This file is part of the Cloud9-specific extensions to the KLEE symbolic
 * execution engine.
 *
 * Do NOT distribute this file to any third party; it is part of
 * unpublished work.
 *
 ******************************************************************************/

//===-- Executor.h ----------------------------------------------*- C++ -*-===//
//
//                     The KLEE Symbolic Virtual Machine
//
// This file is distributed under the University of Illinois Open Source
// License. See LICENSE.TXT for details.
//
//===----------------------------------------------------------------------===//
//
// Class to perform actual execution, hides implementation details from external
// interpreter.
//
//===----------------------------------------------------------------------===//

#ifndef KLEE_EXECUTOR_H
#define KLEE_EXECUTOR_H

#include "klee/ExecutionState.h"
#include "klee/Interpreter.h"
#include "klee/Expr.h"
#include "klee/ForkTag.h"
#include "klee/util/Ref.h"
#include "klee/Internal/Module/Cell.h"
#include "klee/Internal/Module/InstructionInfoTable.h"
#include "klee/Internal/Module/KInstruction.h"
#include "klee/Internal/Module/KModule.h"
#include "llvm/Support/CallSite.h"
#include <vector>
#include <string>
#include <map>
#include <set>

struct KTest;

namespace llvm {
  class BasicBlock;
  class BranchInst;
  class CallInst;
  class Constant;
  class ConstantExpr;
  class Function;
  class GlobalValue;
  class Instruction;
  class TargetData;
  class Twine;
  class Value;
}

namespace klee {  
  class Array;
  struct Cell;
  class ExecutionState;
  class ExternalDispatcher;
  class Expr;
  class InstructionInfoTable;
  struct KFunction;
  struct KInstruction;
  class KInstIterator;
  class KModule;
  class MemoryManager;
  class MemoryObject;
  class ObjectState;
  class PTree;
  class Searcher;
  class SeedInfo;
  class SpecialFunctionHandler;
  struct StackFrame;
  class StatsTracker;
  class TimingSolver;
  class TreeStreamWriter;

  enum ESD_LOCK_TYPE {LOCK, UNLOCK};

  /// \todo Add a context object to keep track of data only live
  /// during an instruction step. Should contain addedStates,
  /// removedStates, and haltExecution, among others.

class Executor : public Interpreter {
  friend class BumpMergingSearcher;
  friend class MergingSearcher;
  friend class RandomPathSearcher;
  friend class OwningSearcher;
  friend class WeightedRandomSearcher;
  friend class SpecialFunctionHandler;
  friend class StatsTracker;

public:
  class Timer {
  public:
    Timer();
    virtual ~Timer();

    /// The event callback.
    virtual void run() = 0;
  };

  typedef std::pair<ExecutionState*,ExecutionState*> StatePair;

private:
  class TimerInfo;

  std::vector<KModule*> kmodules;
  InterpreterHandler *interpreterHandler;
  Searcher *searcher;

  ExternalDispatcher *externalDispatcher;
  TimingSolver *solver;
  MemoryManager *memory;
  std::set<ExecutionState*> states;
  StatsTracker *statsTracker;
  TreeStreamWriter *pathWriter, *symPathWriter;
  SpecialFunctionHandler *specialFunctionHandler;
  std::vector<TimerInfo*> timers;
  PTree *processTree;
  InstructionInfoTable infos;

  /// Used to track states that have been added during the current
  /// instructions step. 
  /// \invariant \ref addedStates is a subset of \ref states. 
  /// \invariant \ref addedStates and \ref removedStates are disjoint.
  std::set<ExecutionState*> addedStates;
  /// Used to track states that have been removed during the current
  /// instructions step. 
  /// \invariant \ref removedStates is a subset of \ref states. 
  /// \invariant \ref addedStates and \ref removedStates are disjoint.
  std::set<ExecutionState*> removedStates;

  /// When non-empty the Executor is running in "seed" mode. The
  /// states in this map will be executed in an arbitrary order
  /// (outside the normal search interface) until they terminate. When
  /// the states reach a symbolic branch then either direction that
  /// satisfies one or more seeds will be added to this map. What
  /// happens with other states (that don't satisfy the seeds) depends
  /// on as-yet-to-be-determined flags.
  std::map<ExecutionState*, std::vector<SeedInfo> > seedMap;
  
  /// Map of globals to their representative memory object.
  std::map<const llvm::GlobalValue*, MemoryObject*> globalObjects;

  /// Map of globals to their bound address. This also includes
  /// globals that have no representative object (i.e. functions).
  std::map<const llvm::GlobalValue*, ref<ConstantExpr> > globalAddresses;

  /// The set of legal function addresses, used to validate function
  /// pointers. We use the actual Function* address as the function address.
  std::set<uint64_t> legalFunctions;

  /// When non-null the bindings that will be used for calls to
  /// klee_make_symbolic in order replay.
  const struct KTest *replayOut;
  /// When non-null a list of branch decisions to be used for replay.
  const std::vector<bool> *replayPath;
  /// The index into the current \ref replayOut or \ref replayPath
  /// object.
  unsigned replayPosition;

  /// When non-null a list of "seed" inputs which will be used to
  /// drive execution.
  const std::vector<struct KTest *> *usingSeeds;  

  /// Disables forking, instead a random path is chosen. Enabled as
  /// needed to control memory usage. \see fork()
  bool atMemoryLimit;

  /// Disables forking, set by client. \see setInhibitForking()
  bool inhibitForking;

  /// Signals the executor to halt execution at the next instruction
  /// step.
  bool haltExecution;  

  /// Whether implied-value concretization is enabled. Currently
  /// false, it is buggy (it needs to validate its writes).
  bool ivcEnabled;

  /// The maximum time to allow for a single stp query.
  double stpTimeout; 

  llvm::Function* getCalledFunction(llvm::CallSite &cs, ExecutionState &state);
  
  void executeInstruction(ExecutionState &state, KInstruction *ki);

  void printFileLine(ExecutionState &state, KInstruction *ki);

  void run(ExecutionState &initialState);

  // Given a concrete object in our [klee's] address space, add it to 
  // objects checked code can reference.
  MemoryObject *addExternalObject(ExecutionState &state, void *addr, 
                                  unsigned size, bool isReadOnly);

  void initializeGlobalObject(ExecutionState &state, ObjectState *os, 
			      const llvm::Constant *c,
			      unsigned offset);

  void initializeGlobals(ExecutionState &state);
  void initializeGlobals(ExecutionState &state, unsigned moduleId);
  void initializeGlobals(ExecutionState &state, llvm::Module *m);

  void initializeExternals(ExecutionState &state);

  void bindGlobalsInNewAddressSpace(ExecutionState &state,
                                    unsigned addrspace, AddressSpace &as);

  void stepInstruction(ExecutionState &state);
  void updateStates(ExecutionState *current);
  void transferToBasicBlock(llvm::BasicBlock *dst, 
			    llvm::BasicBlock *src,
			    ExecutionState &state);

  void callExternalFunction(ExecutionState &state,
                            KInstruction *target,
                            llvm::Function *function,
                            std::vector< ref<Expr> > &arguments);

  void callUnmodelledFunction(ExecutionState &state,
                            KInstruction *target,
                            llvm::Function *function,
                            std::vector<ref<Expr> > &arguments);

  ObjectState *bindObjectInState(ExecutionState &state, unsigned addrspace,
                                 const MemoryObject *mo,
                                 bool isLocal, const Array *array = 0);

  /// Resolve a pointer to the memory objects it could point to the
  /// start of, forking execution when necessary and generating errors
  /// for pointers to invalid locations (either out of bounds or
  /// address inside the middle of objects).
  ///
  /// \param results[out] A list of ((MemoryObject,ObjectState),
  /// state) pairs for each object the given address can point to the
  /// beginning of.
  typedef std::vector< std::pair<std::pair<const MemoryObject*, const ObjectState*>, 
                                 ExecutionState*> > ExactResolutionList;

  void resolveExact(ExecutionState &state,
                    ref<Expr> p,
                    ExactResolutionList &results,
                    const std::string &name);

  /// Allocate and bind a new object in a particular state. NOTE: This
  /// function may fork.
  ///
  /// \param isLocal Flag to indicate if the object should be
  /// automatically deallocated on function return (this also makes it
  /// illegal to free directly).
  ///
  /// \param target Value at which to bind the base address of the new
  /// object.
  ///
  /// \param reallocFrom If non-zero and the allocation succeeds,
  /// initialize the new object from the given one and unbind it when
  /// done (realloc semantics). The initialized bytes will be the
  /// minimum of the size of the old and new objects, with remaining
  /// bytes initialized as specified by zeroMemory.
  void executeAlloc(ExecutionState &state,
                    ref<Expr> size,
                    bool isLocal,
                    KInstruction *target,
                    bool zeroMemory=false,
                    const ObjectState *reallocFrom=0);

  /// Free the given address with checking for errors. If target is
  /// given it will be bound to 0 in the resulting states (this is a
  /// convenience for realloc). Note that this function can cause the
  /// state to fork and that \ref state cannot be safely accessed
  /// afterwards.
  void executeFree(ExecutionState &state,
                   ref<Expr> address,
                   KInstruction *target = 0);
  
  KFunction *getKFunction(llvm::Function *function, unsigned int &moduleId);

  void executeCall(ExecutionState &state, 
                   KInstruction *ki,
                   llvm::Function *f,
                   std::vector< ref<Expr> > &arguments);
                   
  // do address resolution / object binding / out of bounds checking
  // and perform the operation
  void executeMemoryOperation(ExecutionState &state,
                              bool isWrite,
                              unsigned addrspace,
                              ref<Expr> address,
                              ref<Expr> value /* undef if read */,
                              KInstruction *target /* undef if write */);

  void executeMakeSymbolic(ExecutionState &state, const MemoryObject *mo,
<<<<<<< HEAD
      const std::string &name, bool shared=false);
=======
                           const std::string &name);
>>>>>>> 52556642

  /// Create a new state where each input condition has been added as
  /// a constraint and return the results. The input state is included
  /// as one of the results. Note that the output vector may included
  /// NULL pointers for states which were unable to be created.
  void branch(ExecutionState &state, 
              const std::vector< ref<Expr> > &conditions,
              std::vector<ExecutionState*> &result, int reason);

  // Fork current and return states in which condition holds / does
  // not hold, respectively. One of the states is necessarily the
  // current state, and one of the states may be null.
  StatePair fork(ExecutionState &current, ref<Expr> condition, bool isInternal, int reason);
  StatePair fork(ExecutionState &current, int reason);
  ForkTag getForkTag(ExecutionState &current, int reason);

  /// Add the given (boolean) condition as a constraint on state. This
  /// function is a wrapper around the state's addConstraint function
  /// which also manages manages propogation of implied values,
  /// validity checks, and seed patching.
  void addConstraint(ExecutionState &state, ref<Expr> condition);

  // Called on [for now] concrete reads, replaces constant with a symbolic
  // Used for testing.
  ref<Expr> replaceReadWithSymbolic(ExecutionState &state, ref<Expr> e);

  const Cell& eval(KInstruction *ki, unsigned index, 
                   ExecutionState &state) const;

  Cell& getArgumentCell(ExecutionState &state,
                        KFunction *kf,
                        unsigned index) {
    return state.stack().back().locals[kf->getArgRegister(index)];
  }

  Cell& getArgumentCell(StackFrame &sf, 
			KFunction *kf, 
			unsigned index) {
    return sf.locals[kf->getArgRegister(index)];
  }

  Cell& getDestCell(ExecutionState &state,
                    KInstruction *target) {
    return state.stack().back().locals[target->dest];
  }

  void bindLocal(KInstruction *target, 
                 ExecutionState &state, 
                 ref<Expr> value);
  void bindArgument(KFunction *kf, 
                    unsigned index,
                    ExecutionState &state,
                    ref<Expr> value);

<<<<<<< HEAD
  ref<klee::ConstantExpr> evalConstantExpr(const KModule *kmodule, llvm::ConstantExpr *ce);
=======
  ref<klee::ConstantExpr> evalConstantExpr(const llvm::ConstantExpr *ce);
>>>>>>> 52556642

  /// Return a unique constant value for the given expression in the
  /// given state, if it has one (i.e. it provably only has a single
  /// value). Otherwise return the original expression.
  ref<Expr> toUnique(const ExecutionState &state, ref<Expr> &e);

  /// Return a constant value for the given expression, forcing it to
  /// be constant in the given state by adding a constraint if
  /// necessary. Note that this function breaks completeness and
  /// should generally be avoided.
  ///
  /// \param purpose An identify string to printed in case of concretization.
  ref<klee::ConstantExpr> toConstant(ExecutionState &state, ref<Expr> e, 
                                     const char *purpose);

  /// Bind a constant value for e to the given target. NOTE: This
  /// function may fork state if the state has multiple seeds.
  void executeGetValue(ExecutionState &state, ref<Expr> e, KInstruction *target);

  /// Get textual information regarding a memory address.
  std::string getAddressInfo(ExecutionState &state, ref<Expr> address) const;

  // remove state from queue and delete
  void terminateState(ExecutionState &state);
  // call exit handler and terminate state
  void terminateStateEarly(ExecutionState &state, const llvm::Twine &message);
  // call exit handler and terminate state
  void terminateStateOnExit(ExecutionState &state);
  // call error handler and terminate state
  void terminateStateOnError(ExecutionState &state, 
                             const llvm::Twine &message,
                             const char *suffix,
                             const llvm::Twine &longMessage="");

  // call error handler and terminate state, for execution errors
  // (things that should not be possible, like illegal instruction or
  // unlowered instrinsic, or are unsupported, like inline assembly)
  void terminateStateOnExecError(ExecutionState &state, 
                                 const llvm::Twine &message,
                                 const llvm::Twine &info="") {
    terminateStateOnError(state, message, "exec.err", info);
  }

  /// bindModuleConstants - Initialize the module constant table.
  void bindModuleConstants(KModule *kmodule);
  void bindModuleConstants(unsigned moduleId);

  template <typename TypeIt>
  void computeOffsets(KModule *kmodule, KGEPInstruction *kgepi, TypeIt ib,
                      TypeIt ie);

  /// bindInstructionConstants - Initialize any necessary per instruction
  /// constant values.
  void bindInstructionConstants(KModule *kmodule, KInstruction *KI);

  void handlePointsToObj(ExecutionState &state, 
                         KInstruction *target, 
                         const std::vector<ref<Expr> > &arguments);

  void doImpliedValueConcretization(ExecutionState &state,
                                    ref<Expr> e,
                                    ref<ConstantExpr> value);

  /// Add a timer to be executed periodically.
  ///
  /// \param timer The timer object to run on firings.
  /// \param rate The approximate delay (in seconds) between firings.
  void addTimer(Timer *timer, double rate);

  void initTimers();
  void processTimers(ExecutionState *current,
                     double maxInstTime);

  KModule *kmodule(const ExecutionState &state) const;
                
  /// Pthread create needs a specific StackFrame instead of the one of the current state
  void bindArgumentToPthreadCreate(KFunction *kf, unsigned index, 
				   StackFrame &sf, ref<Expr> value);


  //pthread handlers
  void executeThreadCreate(ExecutionState &state, thread_id_t tid,
      ref<Expr> start_function, ref<Expr> arg);

  void executeThreadExit(ExecutionState &state);
  
  void executeProcessExit(ExecutionState &state);
  
  void executeProcessFork(ExecutionState &state, KInstruction *ki,
      process_id_t pid);
  
  bool schedule(ExecutionState &state, bool yield);
  
  void executeThreadNotifyOne(ExecutionState &state, wlist_id_t wlist);

  void executeFork(ExecutionState &state, KInstruction *ki, int reason);

public:
  Executor(const InterpreterOptions &opts, InterpreterHandler *ie);
  virtual ~Executor();

  const InterpreterHandler& getHandler() {
    return *interpreterHandler;
  }

  // XXX should just be moved out to utility module
<<<<<<< HEAD
  ref<ConstantExpr> evalConstant(const KModule *kmodule, llvm::Constant *c);
=======
  ref<klee::ConstantExpr> evalConstant(const llvm::Constant *c);
>>>>>>> 52556642

  virtual void setPathWriter(TreeStreamWriter *tsw) {
    pathWriter = tsw;
  }
  virtual void setSymbolicPathWriter(TreeStreamWriter *tsw) {
    symPathWriter = tsw;
  }      

  virtual void setReplayOut(const struct KTest *out) {
    assert(!replayPath && "cannot replay both buffer and path");
    replayOut = out;
    replayPosition = 0;
  }

  virtual void setReplayPath(const std::vector<bool> *path) {
    assert(!replayOut && "cannot replay both buffer and path");
    replayPath = path;
    replayPosition = 0;
  }

  virtual unsigned
  addModule(llvm::Module *module, const ModuleOptions &opts);

  virtual void useSeeds(const std::vector<struct KTest *> *seeds) { 
    usingSeeds = seeds;
  }

  virtual void runFunctionAsMain(llvm::Function *f,
                                 int argc,
                                 char **argv,
                                 char **envp);

  /*** Runtime options ***/
  
  virtual void setHaltExecution(bool value) {
    haltExecution = value;
  }

  virtual void setInhibitForking(bool value) {
    inhibitForking = value;
  }

  /*** State accessor methods ***/

  virtual unsigned getPathStreamID(const ExecutionState &state);

  virtual unsigned getSymbolicPathStreamID(const ExecutionState &state);

  virtual void getConstraintLog(const ExecutionState &state,
                                std::string &res,
                                bool asCVC = false);

  virtual bool getSymbolicSolution(const ExecutionState &state, 
                                   std::vector< 
                                   std::pair<std::string,
                                   std::vector<unsigned char> > >
                                   &res);

  virtual void getCoveredLines(const ExecutionState &state,
                               std::map<const std::string*, std::set<unsigned> > &res);

<<<<<<< HEAD
  Expr::Width getWidthForLLVMType(const KModule *kmodule,
                                  const llvm::Type *type) const;
=======
  Expr::Width getWidthForLLVMType(LLVM_TYPE_Q llvm::Type *type) const;
>>>>>>> 52556642
};
  
} // End klee namespace

#endif<|MERGE_RESOLUTION|>--- conflicted
+++ resolved
@@ -297,11 +297,7 @@
                               KInstruction *target /* undef if write */);
 
   void executeMakeSymbolic(ExecutionState &state, const MemoryObject *mo,
-<<<<<<< HEAD
       const std::string &name, bool shared=false);
-=======
-                           const std::string &name);
->>>>>>> 52556642
 
   /// Create a new state where each input condition has been added as
   /// a constraint and return the results. The input state is included
@@ -356,11 +352,7 @@
                     ExecutionState &state,
                     ref<Expr> value);
 
-<<<<<<< HEAD
-  ref<klee::ConstantExpr> evalConstantExpr(const KModule *kmodule, llvm::ConstantExpr *ce);
-=======
-  ref<klee::ConstantExpr> evalConstantExpr(const llvm::ConstantExpr *ce);
->>>>>>> 52556642
+  ref<klee::ConstantExpr> evalConstantExpr(const KModule *kmodule, const llvm::ConstantExpr *ce);
 
   /// Return a unique constant value for the given expression in the
   /// given state, if it has one (i.e. it provably only has a single
@@ -467,11 +459,7 @@
   }
 
   // XXX should just be moved out to utility module
-<<<<<<< HEAD
-  ref<ConstantExpr> evalConstant(const KModule *kmodule, llvm::Constant *c);
-=======
-  ref<klee::ConstantExpr> evalConstant(const llvm::Constant *c);
->>>>>>> 52556642
+  ref<klee::ConstantExpr> evalConstant(const KModule *kmodule, const llvm::Constant *c);
 
   virtual void setPathWriter(TreeStreamWriter *tsw) {
     pathWriter = tsw;
@@ -533,12 +521,8 @@
   virtual void getCoveredLines(const ExecutionState &state,
                                std::map<const std::string*, std::set<unsigned> > &res);
 
-<<<<<<< HEAD
   Expr::Width getWidthForLLVMType(const KModule *kmodule,
-                                  const llvm::Type *type) const;
-=======
-  Expr::Width getWidthForLLVMType(LLVM_TYPE_Q llvm::Type *type) const;
->>>>>>> 52556642
+                                  LLVM_TYPE_Q llvm::Type *type) const;
 };
   
 } // End klee namespace
