--- conflicted
+++ resolved
@@ -129,17 +129,14 @@
     HANDLER(handleSetTime);
     HANDLER(handleSilentExit);
     HANDLER(handleStackTrace);
-<<<<<<< HEAD
     HANDLER(handleDumpConstraints);
     HANDLER(handleWatch);
-=======
     HANDLER(handleSyscall);
     HANDLER(handleThreadCreate);
     HANDLER(handleThreadNotify);
     HANDLER(handleThreadPreempt);
     HANDLER(handleThreadSleep);
     HANDLER(handleThreadTerminate);
->>>>>>> 27289002
     HANDLER(handleUnderConstrained);
     HANDLER(handleValloc);
     HANDLER(handleWarning);
