--- conflicted
+++ resolved
@@ -793,13 +793,8 @@
     unsigned idx = Context::get().isLittleEndian() ? i : (NumBytes - i - 1);
     ref<Expr> Byte = read8(AddExpr::create(offset, 
                                            ConstantExpr::create(idx, 
-<<<<<<< HEAD
                                                                 Expr::Int32)), state, solver);
-    Res = idx ? ConcatExpr::create(Byte, Res) : Byte;
-=======
-                                                                Expr::Int32)));
     Res = i ? ConcatExpr::create(Byte, Res) : Byte;
->>>>>>> 9644f842
   }
 
   return Res;
@@ -816,13 +811,8 @@
   ref<Expr> Res(0);
   for (unsigned i = 0; i != NumBytes; ++i) {
     unsigned idx = Context::get().isLittleEndian() ? i : (NumBytes - i - 1);
-<<<<<<< HEAD
     ref<Expr> Byte = read8(offset + idx, state, solver);
-    Res = idx ? ConcatExpr::create(Byte, Res) : Byte;
-=======
-    ref<Expr> Byte = read8(offset + idx);
     Res = i ? ConcatExpr::create(Byte, Res) : Byte;
->>>>>>> 9644f842
   }
 
   return Res;
