--- conflicted
+++ resolved
@@ -1594,21 +1594,6 @@
 Function* Executor::getTargetFunction(Value *calledVal, ExecutionState &state) {
   SmallPtrSet<const GlobalValue*, 3> Visited;
 
-<<<<<<< HEAD
-Function* Executor::getCalledFunction(CallSite &cs, ExecutionState &state) {
-  Function *f = cs.getCalledFunction();
-  
-  if (f) {
-    std::string alias = state.getFnAlias(f->getName());
-    if (alias != "") {
-      llvm::Module* currModule = kmodule(state)->module;
-      Function* old_f = f;
-      f = currModule->getFunction(alias);
-      if (!f) {
-	llvm::errs() << "Function " << alias << "(), alias for " 
-                     << old_f->getName() << " not found!\n";
-	assert(f && "function alias not found");
-=======
   Constant *c = dyn_cast<Constant>(calledVal);
   if (!c)
     return 0;
@@ -1620,7 +1605,7 @@
 
       std::string alias = state.getFnAlias(gv->getName());
       if (alias != "") {
-        llvm::Module* currModule = kmodule->module;
+        llvm::Module* currModule = kmodule(state)->module;
         GlobalValue *old_gv = gv;
         gv = currModule->getNamedValue(alias);
         if (!gv) {
@@ -1628,7 +1613,6 @@
                        << old_gv->getName() << " not found!\n";
           assert(0 && "function alias not found");
         }
->>>>>>> 3c2bacc7
       }
      
       if (Function *f = dyn_cast<Function>(gv))
