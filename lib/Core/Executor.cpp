//===-- Executor.cpp ------------------------------------------------------===//
//
//                     The KLEE Symbolic Virtual Machine
//
// This file is distributed under the University of Illinois Open Source
// License. See LICENSE.TXT for details.
//
//===----------------------------------------------------------------------===//

#include "Common.h"

#include "Executor.h"
 
#include "Context.h"
#include "CoreStats.h"
#include "ExternalDispatcher.h"
#include "ImpliedValue.h"
#include "Memory.h"
#include "MemoryManager.h"
#include "PTree.h"
#include "Searcher.h"
#include "SeedInfo.h"
#include "SpecialFunctionHandler.h"
#include "StatsTracker.h"
#include "TimingSolver.h"
#include "UserSearcher.h"
#include "../Solver/SolverStats.h"

#include "klee/ExecutionState.h"
#include "klee/Expr.h"
#include "klee/Interpreter.h"
#include "klee/TimerStatIncrementer.h"
#include "klee/util/Assignment.h"
#include "klee/util/ExprPPrinter.h"
#include "klee/util/ExprUtil.h"
#include "klee/Config/config.h"
#include "klee/Internal/ADT/KTest.h"
#include "klee/Internal/ADT/RNG.h"
#include "klee/Internal/Module/Cell.h"
#include "klee/Internal/Module/InstructionInfoTable.h"
#include "klee/Internal/Module/KInstruction.h"
#include "klee/Internal/Module/KModule.h"
#include "klee/Internal/System/Time.h"

#include "llvm/Attributes.h"
#include "llvm/BasicBlock.h"
#include "llvm/Constants.h"
#include "llvm/Function.h"
#include "llvm/Instructions.h"
#include "llvm/IntrinsicInst.h"
#if !(LLVM_VERSION_MAJOR == 2 && LLVM_VERSION_MINOR < 7)
#include "llvm/LLVMContext.h"
#endif
#include "llvm/Module.h"
#include "llvm/ADT/StringExtras.h"
#include "llvm/Support/CallSite.h"
#include "llvm/Support/CommandLine.h"
#include "llvm/Support/GetElementPtrTypeIterator.h"
#include "llvm/Support/raw_ostream.h"
#include "llvm/System/Process.h"
#include "llvm/Target/TargetData.h"

#include <cassert>
#include <algorithm>
#include <iostream>
#include <iomanip>
#include <fstream>
#include <sstream>
#include <vector>
#include <string>

#include <sys/mman.h>

#include <errno.h>
#include <cxxabi.h>

using namespace llvm;
using namespace klee;

namespace {
  cl::opt<bool>
  DumpStatesOnHalt("dump-states-on-halt",
                   cl::init(true));
 
  cl::opt<bool>
  NoPreferCex("no-prefer-cex",
              cl::init(false));
 
  cl::opt<bool>
  UseAsmAddresses("use-asm-addresses",
                  cl::init(false));
 
  cl::opt<bool>
  RandomizeFork("randomize-fork",
                cl::init(false));
 
  cl::opt<bool>
  AllowExternalSymCalls("allow-external-sym-calls",
                        cl::init(false));

  cl::opt<bool>
  DebugPrintInstructions("debug-print-instructions", 
                         cl::desc("Print instructions during execution."));

  cl::opt<bool>
  DebugCheckForImpliedValues("debug-check-for-implied-values");


  cl::opt<bool>
  SimplifySymIndices("simplify-sym-indices",
                     cl::init(false));

  cl::opt<unsigned>
  MaxSymArraySize("max-sym-array-size",
                  cl::init(0));

  cl::opt<bool>
  DebugValidateSolver("debug-validate-solver",
		      cl::init(false));

  cl::opt<bool>
  SuppressExternalWarnings("suppress-external-warnings");

  cl::opt<bool>
  AllExternalWarnings("all-external-warnings");

  cl::opt<bool>
  OnlyOutputStatesCoveringNew("only-output-states-covering-new",
                              cl::init(false));

  cl::opt<bool>
  AlwaysOutputSeeds("always-output-seeds",
                              cl::init(true));

  cl::opt<bool>
  UseFastCexSolver("use-fast-cex-solver",
		   cl::init(false));

  cl::opt<bool>
  UseIndependentSolver("use-independent-solver",
                       cl::init(true),
		       cl::desc("Use constraint independence"));

  cl::opt<bool>
  EmitAllErrors("emit-all-errors",
                cl::init(false),
                cl::desc("Generate tests cases for all errors "
                         "(default=one per (error,instruction) pair)"));

  cl::opt<bool>
  UseCexCache("use-cex-cache",
              cl::init(true),
	      cl::desc("Use counterexample caching"));

  cl::opt<bool>
  UseQueryLog("use-query-log",
              cl::init(false));

  cl::opt<bool>
  UseQueryPCLog("use-query-pc-log",
                cl::init(false));
  
  cl::opt<bool>
  UseSTPQueryPCLog("use-stp-query-pc-log",
                   cl::init(false));

  cl::opt<bool>
  NoExternals("no-externals", 
           cl::desc("Do not allow external functin calls"));

  cl::opt<bool>
  UseCache("use-cache",
	   cl::init(true),
	   cl::desc("Use validity caching"));

  cl::opt<bool>
  OnlyReplaySeeds("only-replay-seeds", 
                  cl::desc("Discard states that do not have a seed."));
 
  cl::opt<bool>
  OnlySeed("only-seed", 
           cl::desc("Stop execution after seeding is done without doing regular search."));
 
  cl::opt<bool>
  AllowSeedExtension("allow-seed-extension", 
                     cl::desc("Allow extra (unbound) values to become symbolic during seeding."));
 
  cl::opt<bool>
  ZeroSeedExtension("zero-seed-extension");
 
  cl::opt<bool>
  AllowSeedTruncation("allow-seed-truncation", 
                      cl::desc("Allow smaller buffers than in seeds."));
 
  cl::opt<bool>
  NamedSeedMatching("named-seed-matching",
                    cl::desc("Use names to match symbolic objects to inputs."));

  cl::opt<double>
  MaxStaticForkPct("max-static-fork-pct", cl::init(1.));
  cl::opt<double>
  MaxStaticSolvePct("max-static-solve-pct", cl::init(1.));
  cl::opt<double>
  MaxStaticCPForkPct("max-static-cpfork-pct", cl::init(1.));
  cl::opt<double>
  MaxStaticCPSolvePct("max-static-cpsolve-pct", cl::init(1.));

  cl::opt<double>
  MaxInstructionTime("max-instruction-time",
                     cl::desc("Only allow a single instruction to take this much time (default=0 (off))"),
                     cl::init(0));
  
  cl::opt<double>
  SeedTime("seed-time",
           cl::desc("Amount of time to dedicate to seeds, before normal search (default=0 (off))"),
           cl::init(0));
  
  cl::opt<double>
  MaxSTPTime("max-stp-time",
             cl::desc("Maximum amount of time for a single query (default=120s)"),
             cl::init(120.0));
  
  cl::opt<unsigned int>
  StopAfterNInstructions("stop-after-n-instructions",
                         cl::desc("Stop execution after specified number of instructions (0=off)"),
                         cl::init(0));
  
  cl::opt<unsigned>
  MaxForks("max-forks",
           cl::desc("Only fork this many times (-1=off)"),
           cl::init(~0u));
  
  cl::opt<unsigned>
  MaxDepth("max-depth",
           cl::desc("Only allow this many symbolic branches (0=off)"),
           cl::init(0));
  
  cl::opt<unsigned>
  MaxMemory("max-memory",
            cl::desc("Refuse to fork when more above this about of memory (in MB, 0=off)"),
            cl::init(0));

  cl::opt<bool>
  MaxMemoryInhibit("max-memory-inhibit",
            cl::desc("Inhibit forking at memory cap (vs. random terminate)"),
            cl::init(true));

  cl::opt<bool>
  UseForkedSTP("use-forked-stp", 
                 cl::desc("Run STP in forked process"));
}


static void *theMMap = 0;
static unsigned theMMapSize = 0;

namespace klee {
  RNG theRNG;
}

Solver *constructSolverChain(STPSolver *stpSolver,
                             std::string queryLogPath,
                             std::string stpQueryLogPath,
                             std::string queryPCLogPath,
                             std::string stpQueryPCLogPath) {
  Solver *solver = stpSolver;

  solver = createFPRewritingSolver(solver);

  if (UseSTPQueryPCLog)
    solver = createPCLoggingSolver(solver, 
                                   stpQueryLogPath);

  if (UseFastCexSolver)
    solver = createFastCexSolver(solver);

  if (UseCexCache)
    solver = createCexCachingSolver(solver);

  if (UseCache)
    solver = createCachingSolver(solver);

  if (UseIndependentSolver)
    solver = createIndependentSolver(solver);

  if (DebugValidateSolver)
    solver = createValidatingSolver(solver, stpSolver);

  if (UseQueryPCLog)
    solver = createPCLoggingSolver(solver, 
                                   queryPCLogPath);
  
  return solver;
}

Executor::Executor(const InterpreterOptions &opts,
                   InterpreterHandler *ih) 
  : Interpreter(opts),
    kmodule(0),
    interpreterHandler(ih),
    searcher(0),
    externalDispatcher(new ExternalDispatcher()),
    statsTracker(0),
    pathWriter(0),
    symPathWriter(0),
    specialFunctionHandler(0),
    processTree(0),
    replayOut(0),
    replayPath(0),    
    usingSeeds(0),
    atMemoryLimit(false),
    inhibitForking(false),
    haltExecution(false),
    ivcEnabled(false),
    stpTimeout(std::min(MaxSTPTime,MaxInstructionTime)) {
  STPSolver *stpSolver = new STPSolver(UseForkedSTP);
  Solver *solver = 
    constructSolverChain(stpSolver,
                         interpreterHandler->getOutputFilename("queries.qlog"),
                         interpreterHandler->getOutputFilename("stp-queries.qlog"),
                         interpreterHandler->getOutputFilename("queries.pc"),
                         interpreterHandler->getOutputFilename("stp-queries.pc"));
  
  this->solver = new TimingSolver(solver, stpSolver);

  memory = new MemoryManager();
}


const Module *Executor::setModule(llvm::Module *module, 
                                  const ModuleOptions &opts) {
  assert(!kmodule && module && "can only register one module"); // XXX gross
  
  kmodule = new KModule(module);

  // Initialize the context.
  TargetData *TD = kmodule->targetData;
  Context::initialize(TD->isLittleEndian(),
                      (Expr::Width) TD->getPointerSizeInBits());

  specialFunctionHandler = new SpecialFunctionHandler(*this);

  specialFunctionHandler->prepare();
  kmodule->prepare(opts, interpreterHandler);
  specialFunctionHandler->bind();

  if (StatsTracker::useStatistics()) {
    statsTracker = 
      new StatsTracker(*this,
                       interpreterHandler->getOutputFilename("assembly.ll"),
                       userSearcherRequiresMD2U());
  }
  
  return module;
}

Executor::~Executor() {
  delete memory;
  delete externalDispatcher;
  if (processTree)
    delete processTree;
  if (specialFunctionHandler)
    delete specialFunctionHandler;
  if (statsTracker)
    delete statsTracker;
  delete solver;
  delete kmodule;
}

/***/

void Executor::initializeGlobalObject(ExecutionState &state, ObjectState *os,
                                      Constant *c, 
                                      unsigned offset) {
  TargetData *targetData = kmodule->targetData;
  if (ConstantVector *cp = dyn_cast<ConstantVector>(c)) {
    unsigned elementSize =
      targetData->getTypeStoreSize(cp->getType()->getElementType());
    for (unsigned i=0, e=cp->getNumOperands(); i != e; ++i)
      initializeGlobalObject(state, os, cp->getOperand(i), 
			     offset + i*elementSize);
  } else if (isa<ConstantAggregateZero>(c)) {
    unsigned i, size = targetData->getTypeStoreSize(c->getType());
    for (i=0; i<size; i++)
      os->write8(offset+i, (uint8_t) 0);
  } else if (ConstantArray *ca = dyn_cast<ConstantArray>(c)) {
    unsigned elementSize =
      targetData->getTypeStoreSize(ca->getType()->getElementType());
    for (unsigned i=0, e=ca->getNumOperands(); i != e; ++i)
      initializeGlobalObject(state, os, ca->getOperand(i), 
			     offset + i*elementSize);
  } else if (ConstantStruct *cs = dyn_cast<ConstantStruct>(c)) {
    const StructLayout *sl =
      targetData->getStructLayout(cast<StructType>(cs->getType()));
    for (unsigned i=0, e=cs->getNumOperands(); i != e; ++i)
      initializeGlobalObject(state, os, cs->getOperand(i), 
			     offset + sl->getElementOffset(i));
  } else {
    unsigned StoreBits = targetData->getTypeStoreSizeInBits(c->getType());
    ref<ConstantExpr> C = evalConstant(c);
    assert(isa<IConstantExpr>(C) && "C not an integer");
    ref<IConstantExpr> CI = cast<IConstantExpr>(C);

    // Extend the constant if necessary;
    assert(StoreBits >= CI->getWidth() && "Invalid store size!");
    if (StoreBits > CI->getWidth())
      CI = CI->ZExt(StoreBits);

    os->write(offset, CI);
  }
}

MemoryObject * Executor::addExternalObject(ExecutionState &state, 
                                           void *addr, unsigned size, 
                                           bool isReadOnly) {
  MemoryObject *mo = memory->allocateFixed((uint64_t) (unsigned long) addr, 
                                           size, 0);
  ObjectState *os = bindObjectInState(state, mo, false);
  for(unsigned i = 0; i < size; i++)
    os->write8(i, ((uint8_t*)addr)[i]);
  if(isReadOnly)
    os->setReadOnly(true);  
  return mo;
}

void Executor::initializeGlobals(ExecutionState &state) {
  Module *m = kmodule->module;

  if (m->getModuleInlineAsm() != "")
    klee_warning("executable has module level assembly (ignoring)");

  assert(m->lib_begin() == m->lib_end() &&
         "XXX do not support dependent libraries");

  // represent function globals using the address of the actual llvm function
  // object. given that we use malloc to allocate memory in states this also
  // ensures that we won't conflict. we don't need to allocate a memory object
  // since reading/writing via a function pointer is unsupported anyway.
  for (Module::iterator i = m->begin(), ie = m->end(); i != ie; ++i) {
    Function *f = i;
    ref<IConstantExpr> addr(0);

    // If the symbol has external weak linkage then it is implicitly
    // not defined in this module; if it isn't resolvable then it
    // should be null.
    if (f->hasExternalWeakLinkage() && 
        !externalDispatcher->resolveSymbol(f->getNameStr())) {
      addr = Expr::createPointer(0);
    } else {
      addr = Expr::createPointer((unsigned long) (void*) f);
      legalFunctions.insert((uint64_t) (unsigned long) (void*) f);
    }
    
    globalAddresses.insert(std::make_pair(f, addr));
  }

  // Disabled, we don't want to promote use of live externals.
#ifdef HAVE_CTYPE_EXTERNALS
#ifndef WINDOWS
#ifndef DARWIN
  /* From /usr/include/errno.h: it [errno] is a per-thread variable. */
  int *errno_addr = __errno_location();
  addExternalObject(state, (void *)errno_addr, sizeof *errno_addr, false);

  /* from /usr/include/ctype.h:
       These point into arrays of 384, so they can be indexed by any `unsigned
       char' value [0,255]; by EOF (-1); or by any `signed char' value
       [-128,-1).  ISO C requires that the ctype functions work for `unsigned */
  const uint16_t **addr = __ctype_b_loc();
  addExternalObject(state, (void *)(*addr-128), 
                    384 * sizeof **addr, true);
  addExternalObject(state, addr, sizeof(*addr), true);
    
  const int32_t **lower_addr = __ctype_tolower_loc();
  addExternalObject(state, (void *)(*lower_addr-128), 
                    384 * sizeof **lower_addr, true);
  addExternalObject(state, lower_addr, sizeof(*lower_addr), true);
  
  const int32_t **upper_addr = __ctype_toupper_loc();
  addExternalObject(state, (void *)(*upper_addr-128), 
                    384 * sizeof **upper_addr, true);
  addExternalObject(state, upper_addr, sizeof(*upper_addr), true);
#endif
#endif
#endif

  // allocate and initialize globals, done in two passes since we may
  // need address of a global in order to initialize some other one.

  // allocate memory objects for all globals
  for (Module::const_global_iterator i = m->global_begin(),
         e = m->global_end();
       i != e; ++i) {
    if (i->isDeclaration()) {
      // FIXME: We have no general way of handling unknown external
      // symbols. If we really cared about making external stuff work
      // better we could support user definition, or use the EXE style
      // hack where we check the object file information.

      const Type *ty = i->getType()->getElementType();
      uint64_t size = kmodule->targetData->getTypeStoreSize(ty);

      // XXX - DWD - hardcode some things until we decide how to fix.
#ifndef WINDOWS
      if (i->getName() == "_ZTVN10__cxxabiv117__class_type_infoE") {
        size = 0x2C;
      } else if (i->getName() == "_ZTVN10__cxxabiv120__si_class_type_infoE") {
        size = 0x2C;
      } else if (i->getName() == "_ZTVN10__cxxabiv121__vmi_class_type_infoE") {
        size = 0x2C;
      }
#endif

      if (size == 0) {
        llvm::errs() << "Unable to find size for global variable: " 
                     << i->getName() 
                     << " (use will result in out of bounds access)\n";
      }

      MemoryObject *mo = memory->allocate(size, false, true, i);
      ObjectState *os = bindObjectInState(state, mo, false);
      globalObjects.insert(std::make_pair(i, mo));
      globalAddresses.insert(std::make_pair(i, mo->getBaseExpr()));

      // Program already running = object already initialized.  Read
      // concrete value and write it to our copy.
      if (size) {
        void *addr;
        if (i->getName() == "__dso_handle") {
          extern void *__dso_handle __attribute__ ((__weak__));
          addr = &__dso_handle; // wtf ?
        } else {
          addr = externalDispatcher->resolveSymbol(i->getNameStr());
        }
        if (!addr)
          klee_error("unable to load symbol(%s) while initializing globals.", 
                     i->getName().data());

        for (unsigned offset=0; offset<mo->size; offset++)
          os->write8(offset, ((unsigned char*)addr)[offset]);
      }
    } else {
      const Type *ty = i->getType()->getElementType();
      uint64_t size = kmodule->targetData->getTypeStoreSize(ty);
      MemoryObject *mo = 0;

      if (UseAsmAddresses && i->getName()[0]=='\01') {
        char *end;
        uint64_t address = ::strtoll(i->getNameStr().c_str()+1, &end, 0);

        if (end && *end == '\0') {
          klee_message("NOTE: allocated global at asm specified address: %#08llx"
                       " (%llu bytes)",
                       address, size);
          mo = memory->allocateFixed(address, size, &*i);
          mo->isUserSpecified = true; // XXX hack;
        }
      }

      if (!mo)
        mo = memory->allocate(size, false, true, &*i);
      assert(mo && "out of memory");
      ObjectState *os = bindObjectInState(state, mo, false);
      globalObjects.insert(std::make_pair(i, mo));
      globalAddresses.insert(std::make_pair(i, mo->getBaseExpr()));

      if (!i->hasInitializer())
          os->initializeToRandom();
    }
  }
  
  // link aliases to their definitions (if bound)
  for (Module::alias_iterator i = m->alias_begin(), ie = m->alias_end(); 
       i != ie; ++i) {
    // Map the alias to its aliasee's address. This works because we have
    // addresses for everything, even undefined functions. 
    globalAddresses.insert(std::make_pair(i, cast<IConstantExpr>(evalConstant(i->getAliasee()))));
  }

  // once all objects are allocated, do the actual initialization
  for (Module::const_global_iterator i = m->global_begin(),
         e = m->global_end();
       i != e; ++i) {
    if (i->hasInitializer()) {
      MemoryObject *mo = globalObjects.find(i)->second;
      const ObjectState *os = state.addressSpace.findObject(mo);
      assert(os);
      ObjectState *wos = state.addressSpace.getWriteable(mo, os);
      
      initializeGlobalObject(state, wos, i->getInitializer(), 0);
      // if(i->isConstant()) os->setReadOnly(true);
    }
  }
}

void Executor::branch(ExecutionState &state, 
                      const std::vector< ref<Expr> > &conditions,
                      std::vector<ExecutionState*> &result) {
  TimerStatIncrementer timer(stats::forkTime);
  unsigned N = conditions.size();
  assert(N);

  stats::forks += N-1;

  // XXX do proper balance or keep random?
  result.push_back(&state);
  for (unsigned i=1; i<N; ++i) {
    ExecutionState *es = result[theRNG.getInt32() % i];
    ExecutionState *ns = es->branch();
    addedStates.insert(ns);
    result.push_back(ns);
    es->ptreeNode->data = 0;
    std::pair<PTree::Node*,PTree::Node*> res = 
      processTree->split(es->ptreeNode, ns, es);
    ns->ptreeNode = res.first;
    es->ptreeNode = res.second;
  }

  // If necessary redistribute seeds to match conditions, killing
  // states if necessary due to OnlyReplaySeeds (inefficient but
  // simple).
  
  std::map< ExecutionState*, std::vector<SeedInfo> >::iterator it = 
    seedMap.find(&state);
  if (it != seedMap.end()) {
    std::vector<SeedInfo> seeds = it->second;
    seedMap.erase(it);

    // Assume each seed only satisfies one condition (necessarily true
    // when conditions are mutually exclusive and their conjunction is
    // a tautology).
    for (std::vector<SeedInfo>::iterator siit = seeds.begin(), 
           siie = seeds.end(); siit != siie; ++siit) {
      unsigned i;
      for (i=0; i<N; ++i) {
        ref<IConstantExpr> res;
        bool success = 
          solver->getValue(state, siit->assignment.evaluate(conditions[i]), 
                           res);
        assert(success && "FIXME: Unhandled solver failure");
        (void) success;
        if (res->isTrue())
          break;
      }
      
      // If we didn't find a satisfying condition randomly pick one
      // (the seed will be patched).
      if (i==N)
        i = theRNG.getInt32() % N;

      seedMap[result[i]].push_back(*siit);
    }

    if (OnlyReplaySeeds) {
      for (unsigned i=0; i<N; ++i) {
        if (!seedMap.count(result[i])) {
          terminateState(*result[i]);
          result[i] = NULL;
        }
      } 
    }
  }

  for (unsigned i=0; i<N; ++i)
    if (result[i])
      addConstraint(*result[i], conditions[i]);
}

Executor::StatePair 
Executor::fork(ExecutionState &current, ref<Expr> condition, bool isInternal) {
  Solver::Validity res;
  std::map< ExecutionState*, std::vector<SeedInfo> >::iterator it = 
    seedMap.find(&current);
  bool isSeeding = it != seedMap.end();

  if (!isSeeding && !isa<IConstantExpr>(condition) && 
      (MaxStaticForkPct!=1. || MaxStaticSolvePct != 1. ||
       MaxStaticCPForkPct!=1. || MaxStaticCPSolvePct != 1.) &&
      statsTracker->elapsed() > 60.) {
    StatisticManager &sm = *theStatisticManager;
    CallPathNode *cpn = current.stack.back().callPathNode;
    if ((MaxStaticForkPct<1. &&
         sm.getIndexedValue(stats::forks, sm.getIndex()) > 
         stats::forks*MaxStaticForkPct) ||
        (MaxStaticCPForkPct<1. &&
         cpn && (cpn->statistics.getValue(stats::forks) > 
                 stats::forks*MaxStaticCPForkPct)) ||
        (MaxStaticSolvePct<1 &&
         sm.getIndexedValue(stats::solverTime, sm.getIndex()) > 
         stats::solverTime*MaxStaticSolvePct) ||
        (MaxStaticCPForkPct<1. &&
         cpn && (cpn->statistics.getValue(stats::solverTime) > 
                 stats::solverTime*MaxStaticCPSolvePct))) {
      ref<IConstantExpr> value; 
      bool success = solver->getValue(current, condition, value);
      assert(success && "FIXME: Unhandled solver failure");
      (void) success;
      addConstraint(current, EqExpr::create(value, condition));
      condition = value;
    }      
  }

  double timeout = stpTimeout;
  if (isSeeding)
    timeout *= it->second.size();
  solver->setTimeout(timeout);
  bool success = solver->evaluate(current, condition, res);
  solver->setTimeout(0);
  if (!success) {
    current.pc = current.prevPC;
    terminateStateEarly(current, "query timed out");
    return StatePair(0, 0);
  }

  if (!isSeeding) {
    if (replayPath && !isInternal) {
      assert(replayPosition<replayPath->size() &&
             "ran out of branches in replay path mode");
      bool branch = (*replayPath)[replayPosition++];
      
      if (res==Solver::True) {
        assert(branch && "hit invalid branch in replay path mode");
      } else if (res==Solver::False) {
        assert(!branch && "hit invalid branch in replay path mode");
      } else {
        // add constraints
        if(branch) {
          res = Solver::True;
          addConstraint(current, condition);
        } else  {
          res = Solver::False;
          addConstraint(current, Expr::createIsZero(condition));
        }
      }
    } else if (res==Solver::Unknown) {
      assert(!replayOut && "in replay mode, only one branch can be true.");
      
      if ((MaxMemoryInhibit && atMemoryLimit) || 
          current.forkDisabled ||
          inhibitForking || 
          (MaxForks!=~0u && stats::forks >= MaxForks)) {

	if (MaxMemoryInhibit && atMemoryLimit)
	  klee_warning_once(0, "skipping fork (memory cap exceeded)");
	else if (current.forkDisabled)
	  klee_warning_once(0, "skipping fork (fork disabled on current path)");
	else if (inhibitForking)
	  klee_warning_once(0, "skipping fork (fork disabled globally)");
	else 
	  klee_warning_once(0, "skipping fork (max-forks reached)");

        TimerStatIncrementer timer(stats::forkTime);
        if (theRNG.getBool()) {
          addConstraint(current, condition);
          res = Solver::True;        
        } else {
          addConstraint(current, Expr::createIsZero(condition));
          res = Solver::False;
        }
      }
    }
  }

  // Fix branch in only-replay-seed mode, if we don't have both true
  // and false seeds.
  if (isSeeding && 
      (current.forkDisabled || OnlyReplaySeeds) && 
      res == Solver::Unknown) {
    bool trueSeed=false, falseSeed=false;
    // Is seed extension still ok here?
    for (std::vector<SeedInfo>::iterator siit = it->second.begin(), 
           siie = it->second.end(); siit != siie; ++siit) {
      ref<IConstantExpr> res;
      bool success = 
        solver->getValue(current, siit->assignment.evaluate(condition), res);
      assert(success && "FIXME: Unhandled solver failure");
      (void) success;
      if (res->isTrue()) {
        trueSeed = true;
      } else {
        falseSeed = true;
      }
      if (trueSeed && falseSeed)
        break;
    }
    if (!(trueSeed && falseSeed)) {
      assert(trueSeed || falseSeed);
      
      res = trueSeed ? Solver::True : Solver::False;
      addConstraint(current, trueSeed ? condition : Expr::createIsZero(condition));
    }
  }


  // XXX - even if the constraint is provable one way or the other we
  // can probably benefit by adding this constraint and allowing it to
  // reduce the other constraints. For example, if we do a binary
  // search on a particular value, and then see a comparison against
  // the value it has been fixed at, we should take this as a nice
  // hint to just use the single constraint instead of all the binary
  // search ones. If that makes sense.
  if (res==Solver::True) {
    if (!isInternal) {
      if (pathWriter) {
        current.pathOS << "1";
      }
    }

    return StatePair(&current, 0);
  } else if (res==Solver::False) {
    if (!isInternal) {
      if (pathWriter) {
        current.pathOS << "0";
      }
    }

    return StatePair(0, &current);
  } else {
    TimerStatIncrementer timer(stats::forkTime);
    ExecutionState *falseState, *trueState = &current;

    ++stats::forks;

    falseState = trueState->branch();
    addedStates.insert(falseState);

    if (RandomizeFork && theRNG.getBool())
      std::swap(trueState, falseState);

    if (it != seedMap.end()) {
      std::vector<SeedInfo> seeds = it->second;
      it->second.clear();
      std::vector<SeedInfo> &trueSeeds = seedMap[trueState];
      std::vector<SeedInfo> &falseSeeds = seedMap[falseState];
      for (std::vector<SeedInfo>::iterator siit = seeds.begin(), 
             siie = seeds.end(); siit != siie; ++siit) {
        ref<IConstantExpr> res;
        bool success = 
          solver->getValue(current, siit->assignment.evaluate(condition), res);
        assert(success && "FIXME: Unhandled solver failure");
        (void) success;
        if (res->isTrue()) {
          trueSeeds.push_back(*siit);
        } else {
          falseSeeds.push_back(*siit);
        }
      }
      
      bool swapInfo = false;
      if (trueSeeds.empty()) {
        if (&current == trueState) swapInfo = true;
        seedMap.erase(trueState);
      }
      if (falseSeeds.empty()) {
        if (&current == falseState) swapInfo = true;
        seedMap.erase(falseState);
      }
      if (swapInfo) {
        std::swap(trueState->coveredNew, falseState->coveredNew);
        std::swap(trueState->coveredLines, falseState->coveredLines);
      }
    }

    current.ptreeNode->data = 0;
    std::pair<PTree::Node*, PTree::Node*> res =
      processTree->split(current.ptreeNode, falseState, trueState);
    falseState->ptreeNode = res.first;
    trueState->ptreeNode = res.second;

    if (!isInternal) {
      if (pathWriter) {
        falseState->pathOS = pathWriter->open(current.pathOS);
        trueState->pathOS << "1";
        falseState->pathOS << "0";
      }      
      if (symPathWriter) {
        falseState->symPathOS = symPathWriter->open(current.symPathOS);
        trueState->symPathOS << "1";
        falseState->symPathOS << "0";
      }
    }

    addConstraint(*trueState, condition);
    addConstraint(*falseState, Expr::createIsZero(condition));

    // Kinda gross, do we even really still want this option?
    if (MaxDepth && MaxDepth<=trueState->depth) {
      terminateStateEarly(*trueState, "max-depth exceeded");
      terminateStateEarly(*falseState, "max-depth exceeded");
      return StatePair(0, 0);
    }

    return StatePair(trueState, falseState);
  }
}

void Executor::addConstraint(ExecutionState &state, ref<Expr> condition) {
  if (IConstantExpr *CE = dyn_cast<IConstantExpr>(condition)) {
    assert(CE->isTrue() && "attempt to add invalid constraint");
    return;
  }

  // Check to see if this constraint violates seeds.
  std::map< ExecutionState*, std::vector<SeedInfo> >::iterator it = 
    seedMap.find(&state);
  if (it != seedMap.end()) {
    bool warn = false;
    for (std::vector<SeedInfo>::iterator siit = it->second.begin(), 
           siie = it->second.end(); siit != siie; ++siit) {
      bool res;
      bool success = 
        solver->mustBeFalse(state, siit->assignment.evaluate(condition), res);
      assert(success && "FIXME: Unhandled solver failure");
      (void) success;
      if (res) {
        siit->patchSeed(state, condition, solver);
        warn = true;
      }
    }
    if (warn)
      klee_warning("seeds patched for violating constraint"); 
  }

  state.addConstraint(condition);
  if (ivcEnabled)
    doImpliedValueConcretization(state, condition, 
                                 IConstantExpr::alloc(1, Expr::Bool));
}

ref<klee::ConstantExpr> Executor::evalConstant(Constant *c) {
  if (llvm::ConstantExpr *ce = dyn_cast<llvm::ConstantExpr>(c)) {
    return evalConstantExpr(ce);
  } else {
    if (const ConstantInt *ci = dyn_cast<ConstantInt>(c)) {
      return IConstantExpr::alloc(ci->getValue());
    } else if (const ConstantFP *cf = dyn_cast<ConstantFP>(c)) {      
      return FConstantExpr::create(cf->getValueAPF());
    } else if (const GlobalValue *gv = dyn_cast<GlobalValue>(c)) {
      return globalAddresses.find(gv)->second;
    } else if (isa<ConstantPointerNull>(c)) {
      return Expr::createPointer(0);
    } else if (isa<UndefValue>(c)) {
      return IConstantExpr::create(0, Expr::getWidthForLLVMType(c->getType()));
    } else {
      // Constant{AggregateZero,Array,Struct,Vector}
      assert(0 && "invalid argument to evalConstant()");
    }
  }
}

const Cell& Executor::eval(KInstruction *ki, unsigned index, 
                           ExecutionState &state) const {
  assert(index < ki->inst->getNumOperands());
  int vnumber = ki->operands[index];

  assert(vnumber != -1 &&
         "Invalid operand to eval(), not a value or constant!");

  // Determine if this is a constant or not.
  if (vnumber < 0) {
    unsigned index = -vnumber - 2;
    return kmodule->constantTable[index];
  } else {
    unsigned index = vnumber;
    StackFrame &sf = state.stack.back();
    return sf.locals[index];
  }
}

void Executor::bindLocal(KInstruction *target, ExecutionState &state, 
                         ref<Expr> value) {
  getDestCell(state, target).value = value;
}

void Executor::bindArgument(KFunction *kf, unsigned index, 
                            ExecutionState &state, ref<Expr> value) {
  getArgumentCell(state, kf, index).value = value;
}

ref<Expr> Executor::toUnique(const ExecutionState &state, 
                             ref<Expr> &e) {
  ref<Expr> result = e;

  if (!isa<ConstantExpr>(e)) {
    ref<IConstantExpr> value;
    bool isTrue = false;

    solver->setTimeout(stpTimeout);      
    if (solver->getValue(state, e, value) &&
        solver->mustBeTrue(state, EqExpr::create(e, value), isTrue) &&
        isTrue)
      result = value;
    solver->setTimeout(0);
  }
  
  return result;
}


/* Concretize the given expression, and return a possible constant value. 
   'reason' is just a documentation string stating the reason for concretization. */
ref<klee::IConstantExpr> 
Executor::toConstant(ExecutionState &state, 
                     ref<Expr> e,
                     const char *reason) {
  e = state.constraints.simplifyExpr(e);
  if (IConstantExpr *CE = dyn_cast<IConstantExpr>(e))
    return CE;

  ref<IConstantExpr> value;
  bool success = solver->getValue(state, e, value);
  assert(success && "FIXME: Unhandled solver failure");
  (void) success;
    
  std::ostringstream os;
  os << "silently concretizing (reason: " << reason << ") expression " << e 
     << " to value " << value 
     << " (" << (*(state.pc)).info->file << ":" << (*(state.pc)).info->line << ")";
      
  if (AllExternalWarnings)
    klee_warning(reason, os.str().c_str());
  else
    klee_warning_once(reason, "%s", os.str().c_str());

  addConstraint(state, EqExpr::create(e, value));
    
  return value;
}

void Executor::executeGetValue(ExecutionState &state,
                               ref<Expr> e,
                               KInstruction *target) {
  e = state.constraints.simplifyExpr(e);
  std::map< ExecutionState*, std::vector<SeedInfo> >::iterator it = 
    seedMap.find(&state);
  if (it==seedMap.end() || isa<IConstantExpr>(e)) {
    ref<IConstantExpr> value;
    bool success = solver->getValue(state, e, value);
    assert(success && "FIXME: Unhandled solver failure");
    (void) success;
    bindLocal(target, state, value);
  } else {
    std::set< ref<Expr> > values;
    for (std::vector<SeedInfo>::iterator siit = it->second.begin(), 
           siie = it->second.end(); siit != siie; ++siit) {
      ref<IConstantExpr> value;
      bool success = 
        solver->getValue(state, siit->assignment.evaluate(e), value);
      assert(success && "FIXME: Unhandled solver failure");
      (void) success;
      values.insert(value);
    }
    
    std::vector< ref<Expr> > conditions;
    for (std::set< ref<Expr> >::iterator vit = values.begin(), 
           vie = values.end(); vit != vie; ++vit)
      conditions.push_back(EqExpr::create(e, *vit));

    std::vector<ExecutionState*> branches;
    branch(state, conditions, branches);
    
    std::vector<ExecutionState*>::iterator bit = branches.begin();
    for (std::set< ref<Expr> >::iterator vit = values.begin(), 
           vie = values.end(); vit != vie; ++vit) {
      ExecutionState *es = *bit;
      if (es)
        bindLocal(target, *es, *vit);
      ++bit;
    }
  }
}

void Executor::stepInstruction(ExecutionState &state) {
  if (DebugPrintInstructions) {
    printFileLine(state, state.pc);
    std::cerr << std::setw(10) << stats::instructions << " ";
    llvm::errs() << *(state.pc->inst);
  }

  if (statsTracker)
    statsTracker->stepInstruction(state);

  ++stats::instructions;
  state.prevPC = state.pc;
  ++state.pc;

  if (stats::instructions==StopAfterNInstructions)
    haltExecution = true;
}

void Executor::executeCall(ExecutionState &state, 
                           KInstruction *ki,
                           Function *f,
                           std::vector< ref<Expr> > &arguments) {
  Instruction *i = ki->inst;
  if (f && f->isDeclaration()) {
    switch(f->getIntrinsicID()) {
    case Intrinsic::not_intrinsic:
      // state may be destroyed by this call, cannot touch
      callExternalFunction(state, ki, f, arguments);
      break;
        
      // va_arg is handled by caller and intrinsic lowering, see comment for
      // ExecutionState::varargs
    case Intrinsic::vastart:  {
      StackFrame &sf = state.stack.back();
      assert(sf.varargs && 
             "vastart called in function with no vararg object");

      // FIXME: This is really specific to the architecture, not the pointer
      // size. This happens to work fir x86-32 and x86-64, however.
      Expr::Width WordSize = Context::get().getPointerWidth();
      if (WordSize == Expr::Int32) {
        executeMemoryOperation(state, true, arguments[0], 
                               sf.varargs->getBaseExpr(), 0);
      } else {
        assert(WordSize == Expr::Int64 && "Unknown word size!");

        // X86-64 has quite complicated calling convention. However,
        // instead of implementing it, we can do a simple hack: just
        // make a function believe that all varargs are on stack.
        executeMemoryOperation(state, true, arguments[0],
                               IConstantExpr::create(48, 32), 0); // gp_offset
        executeMemoryOperation(state, true,
                               AddExpr::create(arguments[0], 
                                               IConstantExpr::create(4, 64)),
                               IConstantExpr::create(304, 32), 0); // fp_offset
        executeMemoryOperation(state, true,
                               AddExpr::create(arguments[0], 
                                               IConstantExpr::create(8, 64)),
                               sf.varargs->getBaseExpr(), 0); // overflow_arg_area
        executeMemoryOperation(state, true,
                               AddExpr::create(arguments[0], 
                                               IConstantExpr::create(16, 64)),
                               IConstantExpr::create(0, 64), 0); // reg_save_area
      }
      break;
    }
    case Intrinsic::vaend:
      // va_end is a noop for the interpreter.
      //
      // FIXME: We should validate that the target didn't do something bad
      // with vaeend, however (like call it twice).
      break;
        
    case Intrinsic::vacopy:
      // va_copy should have been lowered.
      //
      // FIXME: It would be nice to check for errors in the usage of this as
      // well.
    default:
      klee_error("unknown intrinsic: %s", f->getName().data());
    }

    if (InvokeInst *ii = dyn_cast<InvokeInst>(i))
      transferToBasicBlock(ii->getNormalDest(), i->getParent(), state);
  } else {
    // FIXME: I'm not really happy about this reliance on prevPC but it is ok, I
    // guess. This just done to avoid having to pass KInstIterator everywhere
    // instead of the actual instruction, since we can't make a KInstIterator
    // from just an instruction (unlike LLVM).
    KFunction *kf = kmodule->functionMap[f];
    state.pushFrame(state.prevPC, kf);
    state.pc = kf->instructions;
        
    if (statsTracker)
      statsTracker->framePushed(state, &state.stack[state.stack.size()-2]);
 
     // TODO: support "byval" parameter attribute
     // TODO: support zeroext, signext, sret attributes
        
    unsigned callingArgs = arguments.size();
    unsigned funcArgs = f->arg_size();
    if (!f->isVarArg()) {
      if (callingArgs > funcArgs) {
        klee_warning_once(f, "calling %s with extra arguments.", 
                          f->getName().data());
      } else if (callingArgs < funcArgs) {
        terminateStateOnError(state, "calling function with too few arguments", 
                              "user.err");
        return;
      }
    } else {
      if (callingArgs < funcArgs) {
        terminateStateOnError(state, "calling function with too few arguments", 
                              "user.err");
        return;
      }
            
      StackFrame &sf = state.stack.back();
      unsigned size = 0;
      for (unsigned i = funcArgs; i < callingArgs; i++) {
        // FIXME: This is really specific to the architecture, not the pointer
        // size. This happens to work fir x86-32 and x86-64, however.
        Expr::Width WordSize = Context::get().getPointerWidth();
        if (WordSize == Expr::Int32) {
          size += Expr::getMinBytesForWidth(arguments[i]->getWidth());
        } else {
          size += llvm::RoundUpToAlignment(arguments[i]->getWidth(), 
                                           WordSize) / 8;
        }
      }

      MemoryObject *mo = sf.varargs = memory->allocate(size, true, false, 
                                                       state.prevPC->inst);
      if (!mo) {
        terminateStateOnExecError(state, "out of memory (varargs)");
        return;
      }
      ObjectState *os = bindObjectInState(state, mo, true);
      unsigned offset = 0;
      for (unsigned i = funcArgs; i < callingArgs; i++) {
        // FIXME: This is really specific to the architecture, not the pointer
        // size. This happens to work fir x86-32 and x86-64, however.
        Expr::Width WordSize = Context::get().getPointerWidth();
        if (WordSize == Expr::Int32) {
          os->write(offset, arguments[i]);
          offset += Expr::getMinBytesForWidth(arguments[i]->getWidth());
        } else {
          assert(WordSize == Expr::Int64 && "Unknown word size!");
          os->write(offset, arguments[i]);
          offset += llvm::RoundUpToAlignment(arguments[i]->getWidth(), 
                                             WordSize) / 8;
        }
      }
    }

    unsigned numFormals = f->arg_size();
    for (unsigned i=0; i<numFormals; ++i) 
      bindArgument(kf, i, state, arguments[i]);
  }
}

void Executor::transferToBasicBlock(BasicBlock *dst, BasicBlock *src, 
                                    ExecutionState &state) {
  // Note that in general phi nodes can reuse phi values from the same
  // block but the incoming value is the eval() result *before* the
  // execution of any phi nodes. this is pathological and doesn't
  // really seem to occur, but just in case we run the PhiCleanerPass
  // which makes sure this cannot happen and so it is safe to just
  // eval things in order. The PhiCleanerPass also makes sure that all
  // incoming blocks have the same order for each PHINode so we only
  // have to compute the index once.
  //
  // With that done we simply set an index in the state so that PHI
  // instructions know which argument to eval, set the pc, and continue.
  
  // XXX this lookup has to go ?
  KFunction *kf = state.stack.back().kf;
  unsigned entry = kf->basicBlockEntry[dst];
  state.pc = &kf->instructions[entry];
  if (state.pc->inst->getOpcode() == Instruction::PHI) {
    PHINode *first = static_cast<PHINode*>(state.pc->inst);
    state.incomingBBIndex = first->getBasicBlockIndex(src);
  }
}

void Executor::printFileLine(ExecutionState &state, KInstruction *ki) {
  const InstructionInfo &ii = *ki->info;
  if (ii.file != "") 
    std::cerr << "     " << ii.file << ":" << ii.line << ":";
  else
    std::cerr << "     [no debug info]:";
}


Function* Executor::getCalledFunction(CallSite &cs, ExecutionState &state) {
  Function *f = cs.getCalledFunction();
  
  if (f) {
    std::string alias = state.getFnAlias(f->getName());
    if (alias != "") {
      llvm::Module* currModule = kmodule->module;
      Function* old_f = f;
      f = currModule->getFunction(alias);
      if (!f) {
	llvm::errs() << "Function " << alias << "(), alias for " 
                     << old_f->getName() << " not found!\n";
	assert(f && "function alias not found");
      }
    }
  }
  
  return f;
}

static bool isDebugIntrinsic(const Function *f, KModule *KM) {
#if (LLVM_VERSION_MAJOR == 2 && LLVM_VERSION_MINOR < 7)
  // Fast path, getIntrinsicID is slow.
  if (f == KM->dbgStopPointFn)
    return true;

  switch (f->getIntrinsicID()) {
  case Intrinsic::dbg_stoppoint:
  case Intrinsic::dbg_region_start:
  case Intrinsic::dbg_region_end:
  case Intrinsic::dbg_func_start:
  case Intrinsic::dbg_declare:
    return true;

  default:
    return false;
  }
#else
  return false;
#endif
}

static inline const llvm::fltSemantics * fpWidthToSemantics(unsigned width) {
  switch(width) {
  case Expr::Int32:
    return &llvm::APFloat::IEEEsingle;
  case Expr::Int64:
    return &llvm::APFloat::IEEEdouble;
  case Expr::Fl80:
    return &llvm::APFloat::x87DoubleExtended;
  default:
    return 0;
  }
}

static const fltSemantics *TypeToFloatSemantics(const Type *Ty) {
  if (Ty == Type::getFloatTy(Ty->getContext()))
    return &APFloat::IEEEsingle;
  if (Ty == Type::getDoubleTy(Ty->getContext()))
    return &APFloat::IEEEdouble;
  if (Ty == Type::getX86_FP80Ty(Ty->getContext()))
    return &APFloat::x87DoubleExtended;
  else if (Ty == Type::getFP128Ty(Ty->getContext()))
    return &APFloat::IEEEquad;
  
  assert(Ty == Type::getPPC_FP128Ty(Ty->getContext()) && "Unknown FP format");
  return &APFloat::PPCDoubleDouble;
}

void Executor::executeInstruction(ExecutionState &state, KInstruction *ki) {
  Instruction *i = ki->inst;
  switch (i->getOpcode()) {
    // Control flow
  case Instruction::Ret: {
    ReturnInst *ri = cast<ReturnInst>(i);
    KInstIterator kcaller = state.stack.back().caller;
    Instruction *caller = kcaller ? kcaller->inst : 0;
    bool isVoidReturn = (ri->getNumOperands() == 0);
<<<<<<< HEAD
    ref<Expr> result = IConstantExpr::alloc(0, Expr::Bool);

    if (WriteTraces) {
      state.exeTraceMgr.addEvent(new FunctionReturnTraceEvent(state, ki));
    }
=======
    ref<Expr> result = ConstantExpr::alloc(0, Expr::Bool);
>>>>>>> 801d7daf
    
    if (!isVoidReturn) {
      result = eval(ki, 0, state).value;
    }
    
    if (state.stack.size() <= 1) {
      assert(!caller && "caller set on initial stack frame");
      terminateStateOnExit(state);
    } else {
      state.popFrame();

      if (statsTracker)
        statsTracker->framePopped(state);

      if (InvokeInst *ii = dyn_cast<InvokeInst>(caller)) {
        transferToBasicBlock(ii->getNormalDest(), caller->getParent(), state);
      } else {
        state.pc = kcaller;
        ++state.pc;
      }

      if (!isVoidReturn) {
        const Type *t = caller->getType();
        if (t != Type::getVoidTy(getGlobalContext())) {
          // may need to do coercion due to bitcasts
          Expr::Width from = result->getWidth();
          Expr::Width to = Expr::getWidthForLLVMType(t);
            
          if (from != to) {
            CallSite cs = (isa<InvokeInst>(caller) ? CallSite(cast<InvokeInst>(caller)) : 
                           CallSite(cast<CallInst>(caller)));

            // XXX need to check other param attrs ?
            if (cs.paramHasAttr(0, llvm::Attribute::SExt)) {
              result = SExtExpr::create(result, to);
            } else {
              result = ZExtExpr::create(result, to);
            }
          }

          bindLocal(kcaller, state, result);
        }
      } else {
        // We check that the return value has no users instead of
        // checking the type, since C defaults to returning int for
        // undeclared functions.
        if (!caller->use_empty()) {
          terminateStateOnExecError(state, "return void when caller expected a result");
        }
      }
    }      
    break;
  }
  case Instruction::Unwind: {
    for (;;) {
      KInstruction *kcaller = state.stack.back().caller;
      state.popFrame();

      if (statsTracker)
        statsTracker->framePopped(state);

      if (state.stack.empty()) {
        terminateStateOnExecError(state, "unwind from initial stack frame");
        break;
      } else {
        Instruction *caller = kcaller->inst;
        if (InvokeInst *ii = dyn_cast<InvokeInst>(caller)) {
          transferToBasicBlock(ii->getUnwindDest(), caller->getParent(), state);
          break;
        }
      }
    }
    break;
  }
  case Instruction::Br: {
    BranchInst *bi = cast<BranchInst>(i);
    if (bi->isUnconditional()) {
      transferToBasicBlock(bi->getSuccessor(0), bi->getParent(), state);
    } else {
      // FIXME: Find a way that we don't have this hidden dependency.
      assert(bi->getCondition() == bi->getOperand(0) &&
             "Wrong operand index!");
      ref<Expr> cond = eval(ki, 0, state).value;
      Executor::StatePair branches = fork(state, cond, false);

      // NOTE: There is a hidden dependency here, markBranchVisited
      // requires that we still be in the context of the branch
      // instruction (it reuses its statistic id). Should be cleaned
      // up with convenient instruction specific data.
      if (statsTracker && state.stack.back().kf->trackCoverage)
        statsTracker->markBranchVisited(branches.first, branches.second);

      if (branches.first)
        transferToBasicBlock(bi->getSuccessor(0), bi->getParent(), *branches.first);
      if (branches.second)
        transferToBasicBlock(bi->getSuccessor(1), bi->getParent(), *branches.second);
    }
    break;
  }
  case Instruction::Switch: {
    SwitchInst *si = cast<SwitchInst>(i);
    ref<Expr> cond = eval(ki, 0, state).value;
    unsigned cases = si->getNumCases();
    BasicBlock *bb = si->getParent();

    cond = toUnique(state, cond);
    if (IConstantExpr *CE = dyn_cast<IConstantExpr>(cond)) {
      // Somewhat gross to create these all the time, but fine till we
      // switch to an internal rep.
      const llvm::IntegerType *Ty = 
        cast<IntegerType>(si->getCondition()->getType());
      ConstantInt *ci = ConstantInt::get(Ty, CE->getZExtValue());
      unsigned index = si->findCaseValue(ci);
      transferToBasicBlock(si->getSuccessor(index), si->getParent(), state);
    } else {
      std::map<BasicBlock*, ref<Expr> > targets;
      ref<Expr> isDefault = IConstantExpr::alloc(1, Expr::Bool);
      for (unsigned i=1; i<cases; ++i) {
        ref<Expr> value = evalConstant(si->getCaseValue(i));
        ref<Expr> match = EqExpr::create(cond, value);
        isDefault = AndExpr::create(isDefault, Expr::createIsZero(match));
        bool result;
        bool success = solver->mayBeTrue(state, match, result);
        assert(success && "FIXME: Unhandled solver failure");
        (void) success;
        if (result) {
          std::map<BasicBlock*, ref<Expr> >::iterator it =
            targets.insert(std::make_pair(si->getSuccessor(i),
                                          IConstantExpr::alloc(0, Expr::Bool))).first;
          it->second = OrExpr::create(match, it->second);
        }
      }
      bool res;
      bool success = solver->mayBeTrue(state, isDefault, res);
      assert(success && "FIXME: Unhandled solver failure");
      (void) success;
      if (res)
        targets.insert(std::make_pair(si->getSuccessor(0), isDefault));
      
      std::vector< ref<Expr> > conditions;
      for (std::map<BasicBlock*, ref<Expr> >::iterator it = 
             targets.begin(), ie = targets.end();
           it != ie; ++it)
        conditions.push_back(it->second);
      
      std::vector<ExecutionState*> branches;
      branch(state, conditions, branches);
        
      std::vector<ExecutionState*>::iterator bit = branches.begin();
      for (std::map<BasicBlock*, ref<Expr> >::iterator it = 
             targets.begin(), ie = targets.end();
           it != ie; ++it) {
        ExecutionState *es = *bit;
        if (es)
          transferToBasicBlock(it->first, bb, *es);
        ++bit;
      }
    }
    break;
 }
  case Instruction::Unreachable:
    // Note that this is not necessarily an internal bug, llvm will
    // generate unreachable instructions in cases where it knows the
    // program will crash. So it is effectively a SEGV or internal
    // error.
    terminateStateOnExecError(state, "reached \"unreachable\" instruction");
    break;

  case Instruction::Invoke:
  case Instruction::Call: {
    CallSite cs;
    unsigned argStart;
    if (i->getOpcode()==Instruction::Call) {
      cs = CallSite(cast<CallInst>(i));
      argStart = 1;
    } else {
      cs = CallSite(cast<InvokeInst>(i));
      argStart = 3;
    }

    unsigned numArgs = cs.arg_size();
    Function *f = getCalledFunction(cs, state);

    // Skip debug intrinsics, we can't evaluate their metadata arguments.
    if (f && isDebugIntrinsic(f, kmodule))
      break;

    // evaluate arguments
    std::vector< ref<Expr> > arguments;
    arguments.reserve(numArgs);

    for (unsigned j=0; j<numArgs; ++j)
      arguments.push_back(eval(ki, argStart+j, state).value);

    if (!f) {
      // special case the call with a bitcast case
      Value *fp = cs.getCalledValue();
      llvm::ConstantExpr *ce = dyn_cast<llvm::ConstantExpr>(fp);
        
      if (ce && ce->getOpcode()==Instruction::BitCast) {
        f = dyn_cast<Function>(ce->getOperand(0));
        assert(f && "XXX unrecognized constant expression in call");
        const FunctionType *fType = 
          dyn_cast<FunctionType>(cast<PointerType>(f->getType())->getElementType());
        const FunctionType *ceType =
          dyn_cast<FunctionType>(cast<PointerType>(ce->getType())->getElementType());
        assert(fType && ceType && "unable to get function type");

        // XXX check result coercion

        // XXX this really needs thought and validation
        unsigned i=0;
        for (std::vector< ref<Expr> >::iterator
               ai = arguments.begin(), ie = arguments.end();
             ai != ie; ++ai) {
          Expr::Width to, from = (*ai)->getWidth();
            
          if (i<fType->getNumParams()) {
            to = Expr::getWidthForLLVMType(fType->getParamType(i));

            if (from != to) {
              // XXX need to check other param attrs ?
              if (cs.paramHasAttr(i+1, llvm::Attribute::SExt)) {
                arguments[i] = SExtExpr::create(arguments[i], to);
              } else {
                arguments[i] = ZExtExpr::create(arguments[i], to);
              }
            }
          }
            
          i++;
        }
      } else if (isa<InlineAsm>(fp)) {
        terminateStateOnExecError(state, "inline assembly is unsupported");
        break;
      }
    }

    if (f) {
      executeCall(state, ki, f, arguments);
    } else {
      ref<Expr> v = eval(ki, 0, state).value;

      ExecutionState *free = &state;
      bool hasInvalid = false, first = true;

      /* XXX This is wasteful, no need to do a full evaluate since we
         have already got a value. But in the end the caches should
         handle it for us, albeit with some overhead. */
      do {
        ref<IConstantExpr> value;
        bool success = solver->getValue(*free, v, value);
        assert(success && "FIXME: Unhandled solver failure");
        (void) success;
        StatePair res = fork(*free, EqExpr::create(v, value), true);
        if (res.first) {
          uint64_t addr = value->getZExtValue();
          if (legalFunctions.count(addr)) {
            f = (Function*) addr;

            // Don't give warning on unique resolution
            if (res.second || !first)
              klee_warning_once((void*) (unsigned long) addr, 
                                "resolved symbolic function pointer to: %s",
                                f->getName().data());

            executeCall(*res.first, ki, f, arguments);
          } else {
            if (!hasInvalid) {
              terminateStateOnExecError(state, "invalid function pointer");
              hasInvalid = true;
            }
          }
        }

        first = false;
        free = res.second;
      } while (free);
    }
    break;
  }
  case Instruction::PHI: {
    ref<Expr> result = eval(ki, state.incomingBBIndex * 2, state).value;
    bindLocal(ki, state, result);
    break;
  }

    // Special instructions
  case Instruction::Select: {
    SelectInst *SI = cast<SelectInst>(ki->inst);
    assert(SI->getCondition() == SI->getOperand(0) &&
           "Wrong operand index!");
    ref<Expr> cond = eval(ki, 0, state).value;
    ref<Expr> tExpr = eval(ki, 1, state).value;
    ref<Expr> fExpr = eval(ki, 2, state).value;

    Expr::Kind condKind = cond->getKind();
    if (condKind == Expr::FOrd1 || (condKind >= Expr::FOrd && condKind <= Expr::FUne)) {
      Executor::StatePair branches = fork(state, cond, true);
      if (branches.first)
        bindLocal(ki, *branches.first, tExpr);
      if (branches.second)
        bindLocal(ki, *branches.second, fExpr);
    } else {
      ref<Expr> result = SelectExpr::create(cond, tExpr, fExpr);
      bindLocal(ki, state, result);
    }
    break;
  }

  case Instruction::VAArg:
    terminateStateOnExecError(state, "unexpected VAArg instruction");
    break;

    // Arithmetic / logical

  case Instruction::Add: {
    ref<Expr> left = eval(ki, 0, state).value;
    ref<Expr> right = eval(ki, 1, state).value;
    bindLocal(ki, state, AddExpr::create(left, right));
    break;
  }

  case Instruction::Sub: {
    ref<Expr> left = eval(ki, 0, state).value;
    ref<Expr> right = eval(ki, 1, state).value;
    bindLocal(ki, state, SubExpr::create(left, right));
    break;
  }
 
  case Instruction::Mul: {
    ref<Expr> left = eval(ki, 0, state).value;
    ref<Expr> right = eval(ki, 1, state).value;
    bindLocal(ki, state, MulExpr::create(left, right));
    break;
  }

  case Instruction::UDiv: {
    ref<Expr> left = eval(ki, 0, state).value;
    ref<Expr> right = eval(ki, 1, state).value;
    ref<Expr> result = UDivExpr::create(left, right);
    bindLocal(ki, state, result);
    break;
  }

  case Instruction::SDiv: {
    ref<Expr> left = eval(ki, 0, state).value;
    ref<Expr> right = eval(ki, 1, state).value;
    ref<Expr> result = SDivExpr::create(left, right);
    bindLocal(ki, state, result);
    break;
  }

  case Instruction::URem: {
    ref<Expr> left = eval(ki, 0, state).value;
    ref<Expr> right = eval(ki, 1, state).value;
    ref<Expr> result = URemExpr::create(left, right);
    bindLocal(ki, state, result);
    break;
  }
 
  case Instruction::SRem: {
    ref<Expr> left = eval(ki, 0, state).value;
    ref<Expr> right = eval(ki, 1, state).value;
    ref<Expr> result = SRemExpr::create(left, right);
    bindLocal(ki, state, result);
    break;
  }

  case Instruction::And: {
    ref<Expr> left = eval(ki, 0, state).value;
    ref<Expr> right = eval(ki, 1, state).value;
    ref<Expr> result = AndExpr::create(left, right);
    bindLocal(ki, state, result);
    break;
  }

  case Instruction::Or: {
    ref<Expr> left = eval(ki, 0, state).value;
    ref<Expr> right = eval(ki, 1, state).value;
    ref<Expr> result = OrExpr::create(left, right);
    bindLocal(ki, state, result);
    break;
  }

  case Instruction::Xor: {
    ref<Expr> left = eval(ki, 0, state).value;
    ref<Expr> right = eval(ki, 1, state).value;
    ref<Expr> result = XorExpr::create(left, right);
    bindLocal(ki, state, result);
    break;
  }

  case Instruction::Shl: {
    ref<Expr> left = eval(ki, 0, state).value;
    ref<Expr> right = eval(ki, 1, state).value;
    ref<Expr> result = ShlExpr::create(left, right);
    bindLocal(ki, state, result);
    break;
  }

  case Instruction::LShr: {
    ref<Expr> left = eval(ki, 0, state).value;
    ref<Expr> right = eval(ki, 1, state).value;
    ref<Expr> result = LShrExpr::create(left, right);
    bindLocal(ki, state, result);
    break;
  }

  case Instruction::AShr: {
    ref<Expr> left = eval(ki, 0, state).value;
    ref<Expr> right = eval(ki, 1, state).value;
    ref<Expr> result = AShrExpr::create(left, right);
    bindLocal(ki, state, result);
    break;
  }

    // Compare

  case Instruction::ICmp: {
    CmpInst *ci = cast<CmpInst>(i);
    ICmpInst *ii = cast<ICmpInst>(ci);
 
    switch(ii->getPredicate()) {
    case ICmpInst::ICMP_EQ: {
      ref<Expr> left = eval(ki, 0, state).value;
      ref<Expr> right = eval(ki, 1, state).value;
      ref<Expr> result = EqExpr::create(left, right);
      bindLocal(ki, state, result);
      break;
    }

    case ICmpInst::ICMP_NE: {
      ref<Expr> left = eval(ki, 0, state).value;
      ref<Expr> right = eval(ki, 1, state).value;
      ref<Expr> result = NeExpr::create(left, right);
      bindLocal(ki, state, result);
      break;
    }

    case ICmpInst::ICMP_UGT: {
      ref<Expr> left = eval(ki, 0, state).value;
      ref<Expr> right = eval(ki, 1, state).value;
      ref<Expr> result = UgtExpr::create(left, right);
      bindLocal(ki, state,result);
      break;
    }

    case ICmpInst::ICMP_UGE: {
      ref<Expr> left = eval(ki, 0, state).value;
      ref<Expr> right = eval(ki, 1, state).value;
      ref<Expr> result = UgeExpr::create(left, right);
      bindLocal(ki, state, result);
      break;
    }

    case ICmpInst::ICMP_ULT: {
      ref<Expr> left = eval(ki, 0, state).value;
      ref<Expr> right = eval(ki, 1, state).value;
      ref<Expr> result = UltExpr::create(left, right);
      bindLocal(ki, state, result);
      break;
    }

    case ICmpInst::ICMP_ULE: {
      ref<Expr> left = eval(ki, 0, state).value;
      ref<Expr> right = eval(ki, 1, state).value;
      ref<Expr> result = UleExpr::create(left, right);
      bindLocal(ki, state, result);
      break;
    }

    case ICmpInst::ICMP_SGT: {
      ref<Expr> left = eval(ki, 0, state).value;
      ref<Expr> right = eval(ki, 1, state).value;
      ref<Expr> result = SgtExpr::create(left, right);
      bindLocal(ki, state, result);
      break;
    }

    case ICmpInst::ICMP_SGE: {
      ref<Expr> left = eval(ki, 0, state).value;
      ref<Expr> right = eval(ki, 1, state).value;
      ref<Expr> result = SgeExpr::create(left, right);
      bindLocal(ki, state, result);
      break;
    }

    case ICmpInst::ICMP_SLT: {
      ref<Expr> left = eval(ki, 0, state).value;
      ref<Expr> right = eval(ki, 1, state).value;
      ref<Expr> result = SltExpr::create(left, right);
      bindLocal(ki, state, result);
      break;
    }

    case ICmpInst::ICMP_SLE: {
      ref<Expr> left = eval(ki, 0, state).value;
      ref<Expr> right = eval(ki, 1, state).value;
      ref<Expr> result = SleExpr::create(left, right);
      bindLocal(ki, state, result);
      break;
    }

    default:
      terminateStateOnExecError(state, "invalid ICmp predicate");
    }
    break;
  }
 
    // Memory instructions...
#if (LLVM_VERSION_MAJOR == 2 && LLVM_VERSION_MINOR < 7)
  case Instruction::Malloc:
  case Instruction::Alloca: {
    AllocationInst *ai = cast<AllocationInst>(i);
#else
  case Instruction::Alloca: {
    AllocaInst *ai = cast<AllocaInst>(i);
#endif
    unsigned elementSize = 
      kmodule->targetData->getTypeStoreSize(ai->getAllocatedType());
    ref<Expr> size = Expr::createPointer(elementSize);
    if (ai->isArrayAllocation()) {
      ref<Expr> count = eval(ki, 0, state).value;
      count = Expr::createCoerceToPointerType(count);
      size = MulExpr::create(size, count);
    }
    bool isLocal = i->getOpcode()==Instruction::Alloca;
    executeAlloc(state, size, isLocal, ki);
    break;
  }
#if (LLVM_VERSION_MAJOR == 2 && LLVM_VERSION_MINOR < 7)
  case Instruction::Free: {
    executeFree(state, eval(ki, 0, state).value);
    break;
  }
#endif

  case Instruction::Load: {
    ref<Expr> base = eval(ki, 0, state).value;
    executeMemoryOperation(state, false, base, 0, ki);
    break;
  }
  case Instruction::Store: {
    ref<Expr> base = eval(ki, 1, state).value;
    ref<Expr> value = eval(ki, 0, state).value;
    executeMemoryOperation(state, true, base, value, 0);
    break;
  }

  case Instruction::GetElementPtr: {
    KGEPInstruction *kgepi = static_cast<KGEPInstruction*>(ki);
    ref<Expr> base = eval(ki, 0, state).value;

    for (std::vector< std::pair<unsigned, uint64_t> >::iterator 
           it = kgepi->indices.begin(), ie = kgepi->indices.end(); 
         it != ie; ++it) {
      uint64_t elementSize = it->second;
      ref<Expr> index = eval(ki, it->first, state).value;
      base = AddExpr::create(base,
                             MulExpr::create(Expr::createCoerceToPointerType(index),
                                             Expr::createPointer(elementSize)));
    }
    if (kgepi->offset)
      base = AddExpr::create(base,
                             Expr::createPointer(kgepi->offset));
    bindLocal(ki, state, base);
    break;
  }

    // Conversion
  case Instruction::Trunc: {
    CastInst *ci = cast<CastInst>(i);
    ref<Expr> result = ExtractExpr::create(eval(ki, 0, state).value,
                                           0,
                                           Expr::getWidthForLLVMType(ci->getType()));
    bindLocal(ki, state, result);
    break;
  }
  case Instruction::ZExt: {
    CastInst *ci = cast<CastInst>(i);
    ref<Expr> result = ZExtExpr::create(eval(ki, 0, state).value,
                                        Expr::getWidthForLLVMType(ci->getType()));
    bindLocal(ki, state, result);
    break;
  }
  case Instruction::SExt: {
    CastInst *ci = cast<CastInst>(i);
    ref<Expr> result = SExtExpr::create(eval(ki, 0, state).value,
                                        Expr::getWidthForLLVMType(ci->getType()));
    bindLocal(ki, state, result);
    break;
  }

  case Instruction::IntToPtr: {
    CastInst *ci = cast<CastInst>(i);
    Expr::Width pType = Expr::getWidthForLLVMType(ci->getType());
    ref<Expr> arg = eval(ki, 0, state).value;
    bindLocal(ki, state, ZExtExpr::create(arg, pType));
    break;
  } 
  case Instruction::PtrToInt: {
    CastInst *ci = cast<CastInst>(i);
    Expr::Width iType = Expr::getWidthForLLVMType(ci->getType());
    ref<Expr> arg = eval(ki, 0, state).value;
    bindLocal(ki, state, ZExtExpr::create(arg, iType));
    break;
  }

  case Instruction::BitCast: {
    ref<Expr> result = eval(ki, 0, state).value;
    bindLocal(ki, state, result);
    break;
  }

    // Floating point instructions

  case Instruction::FAdd: {
<<<<<<< HEAD
    ref<Expr> left = eval(ki, 0, state).value;
    ref<Expr> right  = eval(ki, 1, state).value;
    bindLocal(ki, state, FAddExpr::create(left, right));
=======
    ref<ConstantExpr> left = toConstant(state, eval(ki, 0, state).value,
                                        "floating point");
    ref<ConstantExpr> right = toConstant(state, eval(ki, 1, state).value,
                                         "floating point");
    if (!fpWidthToSemantics(left->getWidth()) ||
        !fpWidthToSemantics(right->getWidth()))
      return terminateStateOnExecError(state, "Unsupported FAdd operation");

    llvm::APFloat Res(left->getAPValue());
    Res.add(APFloat(right->getAPValue()), APFloat::rmNearestTiesToEven);
    bindLocal(ki, state, ConstantExpr::alloc(Res.bitcastToAPInt()));
>>>>>>> 801d7daf
    break;
  }

  case Instruction::FSub: {
<<<<<<< HEAD
    ref<Expr> left = eval(ki, 0, state).value;
    ref<Expr> right  = eval(ki, 1, state).value;
    bindLocal(ki, state, FSubExpr::create(left, right));
=======
    ref<ConstantExpr> left = toConstant(state, eval(ki, 0, state).value,
                                        "floating point");
    ref<ConstantExpr> right = toConstant(state, eval(ki, 1, state).value,
                                         "floating point");
    if (!fpWidthToSemantics(left->getWidth()) ||
        !fpWidthToSemantics(right->getWidth()))
      return terminateStateOnExecError(state, "Unsupported FSub operation");

    llvm::APFloat Res(left->getAPValue());
    Res.subtract(APFloat(right->getAPValue()), APFloat::rmNearestTiesToEven);
    bindLocal(ki, state, ConstantExpr::alloc(Res.bitcastToAPInt()));
>>>>>>> 801d7daf
    break;
  }

  case Instruction::FMul: {
<<<<<<< HEAD
    ref<Expr> left = eval(ki, 0, state).value;
    ref<Expr> right  = eval(ki, 1, state).value;
    bindLocal(ki, state, FMulExpr::create(left, right));
=======
    ref<ConstantExpr> left = toConstant(state, eval(ki, 0, state).value,
                                        "floating point");
    ref<ConstantExpr> right = toConstant(state, eval(ki, 1, state).value,
                                         "floating point");
    if (!fpWidthToSemantics(left->getWidth()) ||
        !fpWidthToSemantics(right->getWidth()))
      return terminateStateOnExecError(state, "Unsupported FMul operation");

    llvm::APFloat Res(left->getAPValue());
    Res.multiply(APFloat(right->getAPValue()), APFloat::rmNearestTiesToEven);
    bindLocal(ki, state, ConstantExpr::alloc(Res.bitcastToAPInt()));
>>>>>>> 801d7daf
    break;
  }

  case Instruction::FDiv: {
<<<<<<< HEAD
    ref<Expr> left = eval(ki, 0, state).value;
    ref<Expr> right  = eval(ki, 1, state).value;
    bindLocal(ki, state, FDivExpr::create(left, right));
=======
    ref<ConstantExpr> left = toConstant(state, eval(ki, 0, state).value,
                                        "floating point");
    ref<ConstantExpr> right = toConstant(state, eval(ki, 1, state).value,
                                         "floating point");
    if (!fpWidthToSemantics(left->getWidth()) ||
        !fpWidthToSemantics(right->getWidth()))
      return terminateStateOnExecError(state, "Unsupported FDiv operation");

    llvm::APFloat Res(left->getAPValue());
    Res.divide(APFloat(right->getAPValue()), APFloat::rmNearestTiesToEven);
    bindLocal(ki, state, ConstantExpr::alloc(Res.bitcastToAPInt()));
>>>>>>> 801d7daf
    break;
  }

  case Instruction::FRem: {
<<<<<<< HEAD
    ref<Expr> left = eval(ki, 0, state).value;
    ref<Expr> right  = eval(ki, 1, state).value;
    bindLocal(ki, state, FRemExpr::create(left, right));
=======
    ref<ConstantExpr> left = toConstant(state, eval(ki, 0, state).value,
                                        "floating point");
    ref<ConstantExpr> right = toConstant(state, eval(ki, 1, state).value,
                                         "floating point");
    if (!fpWidthToSemantics(left->getWidth()) ||
        !fpWidthToSemantics(right->getWidth()))
      return terminateStateOnExecError(state, "Unsupported FRem operation");

    llvm::APFloat Res(left->getAPValue());
    Res.mod(APFloat(right->getAPValue()), APFloat::rmNearestTiesToEven);
    bindLocal(ki, state, ConstantExpr::alloc(Res.bitcastToAPInt()));
    break;
  }

  case Instruction::FPTrunc: {
    FPTruncInst *fi = cast<FPTruncInst>(i);
    Expr::Width resultType = Expr::getWidthForLLVMType(fi->getType());
    ref<ConstantExpr> arg = toConstant(state, eval(ki, 0, state).value,
                                       "floating point");
    if (!fpWidthToSemantics(arg->getWidth()) || resultType > arg->getWidth())
      return terminateStateOnExecError(state, "Unsupported FPTrunc operation");

    llvm::APFloat Res(arg->getAPValue());
    bool losesInfo = false;
    Res.convert(*fpWidthToSemantics(resultType),
                llvm::APFloat::rmNearestTiesToEven,
                &losesInfo);
    bindLocal(ki, state, ConstantExpr::alloc(Res));
>>>>>>> 801d7daf
    break;
  }

  case Instruction::FPTrunc:
  case Instruction::FPExt: {
<<<<<<< HEAD
    ref<Expr> arg = eval(ki, 0, state).value;
    const llvm::Type *type = i->getType();
    const fltSemantics *sem = TypeToFloatSemantics(type);
    bindLocal(ki, state,
       (i->getOpcode() == Instruction::FPTrunc
      ? FPTruncExpr::create
      : FPExtExpr::create)(arg, sem));
=======
    FPExtInst *fi = cast<FPExtInst>(i);
    Expr::Width resultType = Expr::getWidthForLLVMType(fi->getType());
    ref<ConstantExpr> arg = toConstant(state, eval(ki, 0, state).value,
                                        "floating point");
    if (!fpWidthToSemantics(arg->getWidth()) || arg->getWidth() > resultType)
      return terminateStateOnExecError(state, "Unsupported FPExt operation");

    llvm::APFloat Res(arg->getAPValue());
    bool losesInfo = false;
    Res.convert(*fpWidthToSemantics(resultType),
                llvm::APFloat::rmNearestTiesToEven,
                &losesInfo);
    bindLocal(ki, state, ConstantExpr::alloc(Res));
    break;
  }

  case Instruction::FPToUI: {
    FPToUIInst *fi = cast<FPToUIInst>(i);
    Expr::Width resultType = Expr::getWidthForLLVMType(fi->getType());
    ref<ConstantExpr> arg = toConstant(state, eval(ki, 0, state).value,
                                       "floating point");
    if (!fpWidthToSemantics(arg->getWidth()) || resultType > 64)
      return terminateStateOnExecError(state, "Unsupported FPToUI operation");

    llvm::APFloat Arg(arg->getAPValue());
    uint64_t value = 0;
    bool isExact = true;
    Arg.convertToInteger(&value, resultType, false,
                         llvm::APFloat::rmTowardZero, &isExact);
    bindLocal(ki, state, ConstantExpr::alloc(value, resultType));
>>>>>>> 801d7daf
    break;
  }

  case Instruction::FPToUI:
  case Instruction::FPToSI: {
<<<<<<< HEAD
    Expr::Width resultType = Expr::getWidthForLLVMType(i->getType());
    ref<FConstantExpr> arg (cast<FConstantExpr>(eval(ki, 0, state).value));
    uint64_t bits[2];
    bool isExact;
    arg->getAPValue().convertToInteger(bits,
		                       resultType,
				       i->getOpcode() == Instruction::FPToSI, 
				       APFloat::rmTowardZero, 
				       &isExact);
    bindLocal(ki, state, IConstantExpr::alloc(APInt(resultType, 2, bits)));
=======
    FPToSIInst *fi = cast<FPToSIInst>(i);
    Expr::Width resultType = Expr::getWidthForLLVMType(fi->getType());
    ref<ConstantExpr> arg = toConstant(state, eval(ki, 0, state).value,
                                       "floating point");
    if (!fpWidthToSemantics(arg->getWidth()) || resultType > 64)
      return terminateStateOnExecError(state, "Unsupported FPToSI operation");

    llvm::APFloat Arg(arg->getAPValue());
    uint64_t value = 0;
    bool isExact = true;
    Arg.convertToInteger(&value, resultType, false,
                         llvm::APFloat::rmTowardZero, &isExact);
    bindLocal(ki, state, ConstantExpr::alloc(value, resultType));
    break;
  }

  case Instruction::UIToFP: {
    UIToFPInst *fi = cast<UIToFPInst>(i);
    Expr::Width resultType = Expr::getWidthForLLVMType(fi->getType());
    ref<ConstantExpr> arg = toConstant(state, eval(ki, 0, state).value,
                                       "floating point");
    const llvm::fltSemantics *semantics = fpWidthToSemantics(resultType);
    if (!semantics)
      return terminateStateOnExecError(state, "Unsupported UIToFP operation");
    llvm::APFloat f(*semantics, 0);
    f.convertFromAPInt(arg->getAPValue(), false,
                       llvm::APFloat::rmNearestTiesToEven);

    bindLocal(ki, state, ConstantExpr::alloc(f));
>>>>>>> 801d7daf
    break;
  }

  case Instruction::UIToFP:
  case Instruction::SIToFP: {
<<<<<<< HEAD
    ref<Expr> arg = eval(ki, 0, state).value;
    const llvm::Type *type = i->getType();
    const fltSemantics *sem = TypeToFloatSemantics(type);
    bindLocal(ki, state,
       (i->getOpcode() == Instruction::UIToFP
      ? UIToFPExpr::create
      : SIToFPExpr::create)(arg, sem));
=======
    SIToFPInst *fi = cast<SIToFPInst>(i);
    Expr::Width resultType = Expr::getWidthForLLVMType(fi->getType());
    ref<ConstantExpr> arg = toConstant(state, eval(ki, 0, state).value,
                                       "floating point");
    const llvm::fltSemantics *semantics = fpWidthToSemantics(resultType);
    if (!semantics)
      return terminateStateOnExecError(state, "Unsupported SIToFP operation");
    llvm::APFloat f(*semantics, 0);
    f.convertFromAPInt(arg->getAPValue(), true,
                       llvm::APFloat::rmNearestTiesToEven);

    bindLocal(ki, state, ConstantExpr::alloc(f));
>>>>>>> 801d7daf
    break;
  }

  case Instruction::FCmp: {
    FCmpInst *fi = cast<FCmpInst>(i);
<<<<<<< HEAD
    ref<Expr> left = eval(ki, 0, state).value;
    ref<Expr> right = eval(ki, 1, state).value;

    ref<Expr> Result;
=======
    ref<ConstantExpr> left = toConstant(state, eval(ki, 0, state).value,
                                        "floating point");
    ref<ConstantExpr> right = toConstant(state, eval(ki, 1, state).value,
                                         "floating point");
    if (!fpWidthToSemantics(left->getWidth()) ||
        !fpWidthToSemantics(right->getWidth()))
      return terminateStateOnExecError(state, "Unsupported FCmp operation");

    APFloat LHS(left->getAPValue());
    APFloat RHS(right->getAPValue());
    APFloat::cmpResult CmpRes = LHS.compare(RHS);

    bool Result = false;
>>>>>>> 801d7daf
    switch( fi->getPredicate() ) {
#define X(_inst_pred, _expr_type) \
    case FCmpInst::_inst_pred: \
      Result = _expr_type::create(left, right); \
      break
      // Predicates which only care about whether or not the operands are NaNs.
    X(FCMP_ORD, FOrdExpr);
    X(FCMP_UNO, FUnoExpr);

      // Ordered comparisons return false if either operand is NaN.  Unordered
      // comparisons return true if either operand is NaN.
    X(FCMP_UEQ, FUeqExpr);
    X(FCMP_OEQ, FOeqExpr);
    X(FCMP_UGT, FUgtExpr);
    X(FCMP_OGT, FOgtExpr);
    X(FCMP_UGE, FUgeExpr);
    X(FCMP_OGE, FOgeExpr);
    X(FCMP_ULT, FUltExpr);
    X(FCMP_OLT, FOltExpr);
    X(FCMP_ULE, FUleExpr);
    X(FCMP_OLE, FOleExpr);
    X(FCMP_UNE, FUneExpr);
    X(FCMP_ONE, FOneExpr);
#undef X

    case FCmpInst::FCMP_FALSE:
      Result = IConstantExpr::alloc(false, Expr::Bool);
      break;
    case FCmpInst::FCMP_TRUE:
      Result = IConstantExpr::alloc(true, Expr::Bool);
      break;

    default:
      assert(0 && "Invalid FCMP predicate!");
    }

    bindLocal(ki, state, Result);
    break;
  }
 
    // Other instructions...
    // Unhandled
  case Instruction::ExtractElement:
  case Instruction::InsertElement:
  case Instruction::ShuffleVector:
    terminateStateOnError(state, "XXX vector instructions unhandled",
                          "xxx.err");
    break;
 
  default:
    terminateStateOnExecError(state, "illegal instruction");
    break;
  }
}

void Executor::updateStates(ExecutionState *current) {
  if (searcher) {
    searcher->update(current, addedStates, removedStates);
  }
  
  states.insert(addedStates.begin(), addedStates.end());
  addedStates.clear();
  
  for (std::set<ExecutionState*>::iterator
         it = removedStates.begin(), ie = removedStates.end();
       it != ie; ++it) {
    ExecutionState *es = *it;
    std::set<ExecutionState*>::iterator it2 = states.find(es);
    assert(it2!=states.end());
    states.erase(it2);
    std::map<ExecutionState*, std::vector<SeedInfo> >::iterator it3 = 
      seedMap.find(es);
    if (it3 != seedMap.end())
      seedMap.erase(it3);
    processTree->remove(es->ptreeNode);
    delete es;
  }
  removedStates.clear();
}

void Executor::bindInstructionConstants(KInstruction *KI) {
  GetElementPtrInst *gepi = dyn_cast<GetElementPtrInst>(KI->inst);
  if (!gepi)
    return;

  KGEPInstruction *kgepi = static_cast<KGEPInstruction*>(KI);
  ref<IConstantExpr> constantOffset =
    IConstantExpr::alloc(0, Context::get().getPointerWidth());
  uint64_t index = 1;
  for (gep_type_iterator ii = gep_type_begin(gepi), ie = gep_type_end(gepi);
       ii != ie; ++ii) {
    if (const StructType *st = dyn_cast<StructType>(*ii)) {
      const StructLayout *sl = kmodule->targetData->getStructLayout(st);
      const ConstantInt *ci = cast<ConstantInt>(ii.getOperand());
      uint64_t addend = sl->getElementOffset((unsigned) ci->getZExtValue());
      constantOffset = constantOffset->Add(IConstantExpr::alloc(addend,
                                                               Context::get().getPointerWidth()));
    } else {
      const SequentialType *st = cast<SequentialType>(*ii);
      uint64_t elementSize = 
        kmodule->targetData->getTypeStoreSize(st->getElementType());
      Value *operand = ii.getOperand();
      if (Constant *c = dyn_cast<Constant>(operand)) {
        ref<ConstantExpr> index = evalConstant(c);
        assert(isa<IConstantExpr>(index) && "index not an integer");
        ref<IConstantExpr> indexExt =
          cast<IConstantExpr>(index)->ZExt(Context::get().getPointerWidth());
        ref<IConstantExpr> addend = 
          indexExt->Mul(IConstantExpr::alloc(elementSize,
                                         Context::get().getPointerWidth()));
        constantOffset = constantOffset->Add(addend);
      } else {
        kgepi->indices.push_back(std::make_pair(index, elementSize));
      }
    }
    index++;
  }
  kgepi->offset = constantOffset->getZExtValue();
}

void Executor::bindModuleConstants() {
  for (std::vector<KFunction*>::iterator it = kmodule->functions.begin(), 
         ie = kmodule->functions.end(); it != ie; ++it) {
    KFunction *kf = *it;
    for (unsigned i=0; i<kf->numInstructions; ++i)
      bindInstructionConstants(kf->instructions[i]);
  }

  kmodule->constantTable = new Cell[kmodule->constants.size()];
  for (unsigned i=0; i<kmodule->constants.size(); ++i) {
    Cell &c = kmodule->constantTable[i];
    c.value = evalConstant(kmodule->constants[i]);
  }
}

void Executor::run(ExecutionState &initialState) {
  bindModuleConstants();

  // Delay init till now so that ticks don't accrue during
  // optimization and such.
  initTimers();

  states.insert(&initialState);

  if (usingSeeds) {
    std::vector<SeedInfo> &v = seedMap[&initialState];
    
    for (std::vector<KTest*>::const_iterator it = usingSeeds->begin(), 
           ie = usingSeeds->end(); it != ie; ++it)
      v.push_back(SeedInfo(*it));

    int lastNumSeeds = usingSeeds->size()+10;
    double lastTime, startTime = lastTime = util::getWallTime();
    ExecutionState *lastState = 0;
    while (!seedMap.empty()) {
      if (haltExecution) goto dump;

      std::map<ExecutionState*, std::vector<SeedInfo> >::iterator it = 
        seedMap.upper_bound(lastState);
      if (it == seedMap.end())
        it = seedMap.begin();
      lastState = it->first;
      unsigned numSeeds = it->second.size();
      ExecutionState &state = *lastState;
      KInstruction *ki = state.pc;
      stepInstruction(state);

      executeInstruction(state, ki);
      processTimers(&state, MaxInstructionTime * numSeeds);
      updateStates(&state);

      if ((stats::instructions % 1000) == 0) {
        int numSeeds = 0, numStates = 0;
        for (std::map<ExecutionState*, std::vector<SeedInfo> >::iterator
               it = seedMap.begin(), ie = seedMap.end();
             it != ie; ++it) {
          numSeeds += it->second.size();
          numStates++;
        }
        double time = util::getWallTime();
        if (SeedTime>0. && time > startTime + SeedTime) {
          klee_warning("seed time expired, %d seeds remain over %d states",
                       numSeeds, numStates);
          break;
        } else if (numSeeds<=lastNumSeeds-10 ||
                   time >= lastTime+10) {
          lastTime = time;
          lastNumSeeds = numSeeds;          
          klee_message("%d seeds remaining over: %d states", 
                       numSeeds, numStates);
        }
      }
    }

    klee_message("seeding done (%d states remain)", (int) states.size());

    // XXX total hack, just because I like non uniform better but want
    // seed results to be equally weighted.
    for (std::set<ExecutionState*>::iterator
           it = states.begin(), ie = states.end();
         it != ie; ++it) {
      (*it)->weight = 1.;
    }

    if (OnlySeed)
      goto dump;
  }

  searcher = constructUserSearcher(*this);

  searcher->update(0, states, std::set<ExecutionState*>());

  while (!states.empty() && !haltExecution) {
    ExecutionState &state = searcher->selectState();
    KInstruction *ki = state.pc;
    stepInstruction(state);

    executeInstruction(state, ki);
    processTimers(&state, MaxInstructionTime);

    if (MaxMemory) {
      if ((stats::instructions & 0xFFFF) == 0) {
        // We need to avoid calling GetMallocUsage() often because it
        // is O(elts on freelist). This is really bad since we start
        // to pummel the freelist once we hit the memory cap.
        unsigned mbs = sys::Process::GetTotalMemoryUsage() >> 20;
        
        if (mbs > MaxMemory) {
          if (mbs > MaxMemory + 100) {
            // just guess at how many to kill
            unsigned numStates = states.size();
            unsigned toKill = std::max(1U, numStates - numStates*MaxMemory/mbs);

            if (MaxMemoryInhibit)
              klee_warning("killing %d states (over memory cap)",
                           toKill);

            std::vector<ExecutionState*> arr(states.begin(), states.end());
            for (unsigned i=0,N=arr.size(); N && i<toKill; ++i,--N) {
              unsigned idx = rand() % N;

              // Make two pulls to try and not hit a state that
              // covered new code.
              if (arr[idx]->coveredNew)
                idx = rand() % N;

              std::swap(arr[idx], arr[N-1]);
              terminateStateEarly(*arr[N-1], "memory limit");
            }
          }
          atMemoryLimit = true;
        } else {
          atMemoryLimit = false;
        }
      }
    }

    updateStates(&state);
  }

  delete searcher;
  searcher = 0;
  
 dump:
  if (DumpStatesOnHalt && !states.empty()) {
    std::cerr << "KLEE: halting execution, dumping remaining states\n";
    for (std::set<ExecutionState*>::iterator
           it = states.begin(), ie = states.end();
         it != ie; ++it) {
      ExecutionState &state = **it;
      stepInstruction(state); // keep stats rolling
      terminateStateEarly(state, "execution halting");
    }
    updateStates(0);
  }
}

std::string Executor::getAddressInfo(ExecutionState &state, 
                                     ref<Expr> address) const{
  std::ostringstream info;
  info << "\taddress: " << address << "\n";
  uint64_t example;
  if (IConstantExpr *CE = dyn_cast<IConstantExpr>(address)) {
    example = CE->getZExtValue();
  } else {
    ref<IConstantExpr> value;
    bool success = solver->getValue(state, address, value);
    assert(success && "FIXME: Unhandled solver failure");
    (void) success;
    example = value->getZExtValue();
    info << "\texample: " << example << "\n";
    std::pair< ref<Expr>, ref<Expr> > res = solver->getRange(state, address);
    info << "\trange: [" << res.first << ", " << res.second <<"]\n";
  }
  
  MemoryObject hack((unsigned) example);    
  MemoryMap::iterator lower = state.addressSpace.objects.upper_bound(&hack);
  info << "\tnext: ";
  if (lower==state.addressSpace.objects.end()) {
    info << "none\n";
  } else {
    const MemoryObject *mo = lower->first;
    std::string alloc_info;
    mo->getAllocInfo(alloc_info);
    info << "object at " << mo->address
         << " of size " << mo->size << "\n"
         << "\t\t" << alloc_info << "\n";
  }
  if (lower!=state.addressSpace.objects.begin()) {
    --lower;
    info << "\tprev: ";
    if (lower==state.addressSpace.objects.end()) {
      info << "none\n";
    } else {
      const MemoryObject *mo = lower->first;
      std::string alloc_info;
      mo->getAllocInfo(alloc_info);
      info << "object at " << mo->address 
           << " of size " << mo->size << "\n"
           << "\t\t" << alloc_info << "\n";
    }
  }

  return info.str();
}

void Executor::terminateState(ExecutionState &state) {
  if (replayOut && replayPosition!=replayOut->numObjects) {
    klee_warning_once(replayOut, 
                      "replay did not consume all objects in test input.");
  }

  interpreterHandler->incPathsExplored();

  std::set<ExecutionState*>::iterator it = addedStates.find(&state);
  if (it==addedStates.end()) {
    state.pc = state.prevPC;

    removedStates.insert(&state);
  } else {
    // never reached searcher, just delete immediately
    std::map< ExecutionState*, std::vector<SeedInfo> >::iterator it3 = 
      seedMap.find(&state);
    if (it3 != seedMap.end())
      seedMap.erase(it3);
    addedStates.erase(it);
    processTree->remove(state.ptreeNode);
    delete &state;
  }
}

void Executor::terminateStateEarly(ExecutionState &state, 
                                   const Twine &message) {
  if (!OnlyOutputStatesCoveringNew || state.coveredNew ||
      (AlwaysOutputSeeds && seedMap.count(&state)))
    interpreterHandler->processTestCase(state, (message + "\n").str().c_str(),
                                        "early");
  terminateState(state);
}

void Executor::terminateStateOnExit(ExecutionState &state) {
  if (!OnlyOutputStatesCoveringNew || state.coveredNew || 
      (AlwaysOutputSeeds && seedMap.count(&state)))
    interpreterHandler->processTestCase(state, 0, 0);
  terminateState(state);
}

void Executor::terminateStateOnError(ExecutionState &state,
                                     const llvm::Twine &messaget,
                                     const char *suffix,
                                     const llvm::Twine &info) {
  std::string message = messaget.str();
  static std::set< std::pair<Instruction*, std::string> > emittedErrors;
  const InstructionInfo &ii = *state.prevPC->info;
  
  if (EmitAllErrors ||
      emittedErrors.insert(std::make_pair(state.prevPC->inst, message)).second) {
    if (ii.file != "") {
      klee_message("ERROR: %s:%d: %s", ii.file.c_str(), ii.line, message.c_str());
    } else {
      klee_message("ERROR: %s", message.c_str());
    }
    if (!EmitAllErrors)
      klee_message("NOTE: now ignoring this error at this location");
    
    std::ostringstream msg;
    msg << "Error: " << message << "\n";
    if (ii.file != "") {
      msg << "File: " << ii.file << "\n";
      msg << "Line: " << ii.line << "\n";
    }
    msg << "Stack: \n";
    unsigned idx = 0;
    const KInstruction *target = state.prevPC;
    for (ExecutionState::stack_ty::reverse_iterator
           it = state.stack.rbegin(), ie = state.stack.rend();
         it != ie; ++it) {
      StackFrame &sf = *it;
      Function *f = sf.kf->function;
      const InstructionInfo &ii = *target->info;
      msg << "\t#" << idx++ 
          << " " << std::setw(8) << std::setfill('0') << ii.assemblyLine
          << " in " << f->getNameStr() << " (";
      // Yawn, we could go up and print varargs if we wanted to.
      unsigned index = 0;
      for (Function::arg_iterator ai = f->arg_begin(), ae = f->arg_end();
           ai != ae; ++ai) {
        if (ai!=f->arg_begin()) msg << ", ";

        msg << ai->getNameStr();
        // XXX should go through function
        ref<Expr> value = sf.locals[sf.kf->getArgRegister(index++)].value; 
        if (isa<IConstantExpr>(value))
          msg << "=" << value;
      }
      msg << ")";
      if (ii.file != "")
        msg << " at " << ii.file << ":" << ii.line;
      msg << "\n";
      target = sf.caller;
    }

    std::string info_str = info.str();
    if (info_str != "")
      msg << "Info: \n" << info_str;
    interpreterHandler->processTestCase(state, msg.str().c_str(), suffix);
  }
    
  terminateState(state);
}

// XXX shoot me
static const char *okExternalsList[] = { "printf", 
                                         "fprintf", 
                                         "puts",
                                         "getpid" };
static std::set<std::string> okExternals(okExternalsList,
                                         okExternalsList + 
                                         (sizeof(okExternalsList)/sizeof(okExternalsList[0])));

void Executor::callExternalFunction(ExecutionState &state,
                                    KInstruction *target,
                                    Function *function,
                                    std::vector< ref<Expr> > &arguments) {
  // check if specialFunctionHandler wants it
  if (specialFunctionHandler->handle(state, function, target, arguments))
    return;
  
  if (NoExternals && !okExternals.count(function->getName())) {
    std::cerr << "KLEE:ERROR: Calling not-OK external function : " 
               << function->getNameStr() << "\n";
    terminateStateOnError(state, "externals disallowed", "user.err");
    return;
  }

  // normal external function handling path
  // allocate 128 bits for each argument (+return value) to support fp80's;
  // we could iterate through all the arguments first and determine the exact
  // size we need, but this is faster, and the memory usage isn't significant.
  uint64_t *args = (uint64_t*) alloca(2*sizeof(*args) * (arguments.size() + 1));
  memset(args, 0, 2 * sizeof(*args) * (arguments.size() + 1));
  unsigned wordIndex = 2;
  for (std::vector<ref<Expr> >::iterator ai = arguments.begin(), 
       ae = arguments.end(); ai!=ae; ++ai) {
    if (AllowExternalSymCalls) { // don't bother checking uniqueness
      ref<IConstantExpr> ce;
      bool success = solver->getValue(state, *ai, ce);
      assert(success && "FIXME: Unhandled solver failure");
      (void) success;
<<<<<<< HEAD
      static_cast<IConstantExpr*>(ce.get())->toMemory((void*) &args[i]);
=======
      ce->toMemory(&args[wordIndex]);
      wordIndex += (ce->getWidth()+63)/64;
>>>>>>> 801d7daf
    } else {
      ref<Expr> arg = toUnique(state, *ai);
      if (ConstantExpr *ce = dyn_cast<ConstantExpr>(arg)) {
        // XXX kick toMemory functions from here
        ce->toMemory(&args[wordIndex]);
        wordIndex += (ce->getWidth()+63)/64;
      } else {
        terminateStateOnExecError(state, 
                                  "external call with symbolic argument: " + 
                                  function->getName());
        return;
      }
    }
  }

  state.addressSpace.copyOutConcretes();

  if (!SuppressExternalWarnings) {
    std::ostringstream os;
    os << "calling external: " << function->getNameStr() << "(";
    for (unsigned i=0; i<arguments.size(); i++) {
      os << arguments[i];
      if (i != arguments.size()-1)
	os << ", ";
    }
    os << ")";
    
    if (AllExternalWarnings)
      klee_warning("%s", os.str().c_str());
    else
      klee_warning_once(function, "%s", os.str().c_str());
  }
  
  bool success = externalDispatcher->executeCall(function, target->inst, args);
  if (!success) {
    terminateStateOnError(state, "failed external call: " + function->getName(),
                          "external.err");
    return;
  }

  if (!state.addressSpace.copyInConcretes()) {
    terminateStateOnError(state, "external modified read-only object",
                          "external.err");
    return;
  }

  const Type *resultType = target->inst->getType();
  if (resultType != Type::getVoidTy(getGlobalContext())) {
    ref<Expr> e = IConstantExpr::fromMemory((void*) args, 
                                           Expr::getWidthForLLVMType(resultType));
    bindLocal(target, state, e);
  }
}

/***/

ref<Expr> Executor::replaceReadWithSymbolic(ExecutionState &state, 
                                            ref<Expr> e) {
  unsigned n = interpreterOpts.MakeConcreteSymbolic;
  if (!n || replayOut || replayPath)
    return e;

  // right now, we don't replace symbolics (is there any reason too?)
  if (!isa<IConstantExpr>(e))
    return e;

  if (n != 1 && random() %  n)
    return e;

  // create a new fresh location, assert it is equal to concrete value in e
  // and return it.
  
  static unsigned id;
  const Array *array = new Array("rrws_arr" + llvm::utostr(++id), 
                                 Expr::getMinBytesForWidth(e->getWidth()));
  ref<Expr> res = Expr::createTempRead(array, e->getWidth());
  ref<Expr> eq = NotOptimizedExpr::create(EqExpr::create(e, res));
  std::cerr << "Making symbolic: " << eq << "\n";
  state.addConstraint(eq);
  return res;
}

ObjectState *Executor::bindObjectInState(ExecutionState &state, 
                                         const MemoryObject *mo,
                                         bool isLocal,
                                         const Array *array) {
  ObjectState *os = array ? new ObjectState(mo, array) : new ObjectState(mo);
  state.addressSpace.bindObject(mo, os);

  // Its possible that multiple bindings of the same mo in the state
  // will put multiple copies on this list, but it doesn't really
  // matter because all we use this list for is to unbind the object
  // on function return.
  if (isLocal)
    state.stack.back().allocas.push_back(mo);

  return os;
}

void Executor::executeAlloc(ExecutionState &state,
                            ref<Expr> size,
                            bool isLocal,
                            KInstruction *target,
                            bool zeroMemory,
                            const ObjectState *reallocFrom) {
  size = toUnique(state, size);
  if (IConstantExpr *CE = dyn_cast<IConstantExpr>(size)) {
    MemoryObject *mo = memory->allocate(CE->getZExtValue(), isLocal, false, 
                                        state.prevPC->inst);
    if (!mo) {
      bindLocal(target, state, 
                IConstantExpr::alloc(0, Context::get().getPointerWidth()));
    } else {
      ObjectState *os = bindObjectInState(state, mo, isLocal);
      if (zeroMemory) {
        os->initializeToZero();
      } else {
        os->initializeToRandom();
      }
      bindLocal(target, state, mo->getBaseExpr());
      
      if (reallocFrom) {
        unsigned count = std::min(reallocFrom->size, os->size);
        for (unsigned i=0; i<count; i++)
          os->write(i, reallocFrom->read8(i));
        state.addressSpace.unbindObject(reallocFrom->getObject());
      }
    }
  } else {
    // XXX For now we just pick a size. Ideally we would support
    // symbolic sizes fully but even if we don't it would be better to
    // "smartly" pick a value, for example we could fork and pick the
    // min and max values and perhaps some intermediate (reasonable
    // value).
    // 
    // It would also be nice to recognize the case when size has
    // exactly two values and just fork (but we need to get rid of
    // return argument first). This shows up in pcre when llvm
    // collapses the size expression with a select.

    ref<IConstantExpr> example;
    bool success = solver->getValue(state, size, example);
    assert(success && "FIXME: Unhandled solver failure");
    (void) success;
    
    // Try and start with a small example.
    Expr::Width W = example->getWidth();
    while (example->Ugt(IConstantExpr::alloc(128, W))->isTrue()) {
      ref<IConstantExpr> tmp = example->LShr(IConstantExpr::alloc(1, W));
      bool res;
      bool success = solver->mayBeTrue(state, EqExpr::create(tmp, size), res);
      assert(success && "FIXME: Unhandled solver failure");      
      (void) success;
      if (!res)
        break;
      example = tmp;
    }

    StatePair fixedSize = fork(state, EqExpr::create(example, size), true);
    
    if (fixedSize.second) { 
      // Check for exactly two values
      ref<IConstantExpr> tmp;
      bool success = solver->getValue(*fixedSize.second, size, tmp);
      assert(success && "FIXME: Unhandled solver failure");      
      (void) success;
      bool res;
      success = solver->mustBeTrue(*fixedSize.second, 
                                   EqExpr::create(tmp, size),
                                   res);
      assert(success && "FIXME: Unhandled solver failure");      
      (void) success;
      if (res) {
        executeAlloc(*fixedSize.second, tmp, isLocal,
                     target, zeroMemory, reallocFrom);
      } else {
        // See if a *really* big value is possible. If so assume
        // malloc will fail for it, so lets fork and return 0.
        StatePair hugeSize = 
          fork(*fixedSize.second, 
               UltExpr::create(IConstantExpr::alloc(1<<31, W), size), 
               true);
        if (hugeSize.first) {
          klee_message("NOTE: found huge malloc, returing 0");
          bindLocal(target, *hugeSize.first, 
                    IConstantExpr::alloc(0, Context::get().getPointerWidth()));
        }
        
        if (hugeSize.second) {
          std::ostringstream info;
          ExprPPrinter::printOne(info, "  size expr", size);
          info << "  concretization : " << example << "\n";
          info << "  unbound example: " << tmp << "\n";
          terminateStateOnError(*hugeSize.second, 
                                "concretized symbolic size", 
                                "model.err", 
                                info.str());
        }
      }
    }

    if (fixedSize.first) // can be zero when fork fails
      executeAlloc(*fixedSize.first, example, isLocal, 
                   target, zeroMemory, reallocFrom);
  }
}

void Executor::executeFree(ExecutionState &state,
                           ref<Expr> address,
                           KInstruction *target) {
  StatePair zeroPointer = fork(state, Expr::createIsZero(address), true);
  if (zeroPointer.first) {
    if (target)
      bindLocal(target, *zeroPointer.first, Expr::createPointer(0));
  }
  if (zeroPointer.second) { // address != 0
    ExactResolutionList rl;
    resolveExact(*zeroPointer.second, address, rl, "free");
    
    for (Executor::ExactResolutionList::iterator it = rl.begin(), 
           ie = rl.end(); it != ie; ++it) {
      const MemoryObject *mo = it->first.first;
      if (mo->isLocal) {
        terminateStateOnError(*it->second, 
                              "free of alloca", 
                              "free.err",
                              getAddressInfo(*it->second, address));
      } else if (mo->isGlobal) {
        terminateStateOnError(*it->second, 
                              "free of global", 
                              "free.err",
                              getAddressInfo(*it->second, address));
      } else {
        it->second->addressSpace.unbindObject(mo);
        if (target)
          bindLocal(target, *it->second, Expr::createPointer(0));
      }
    }
  }
}

void Executor::resolveExact(ExecutionState &state,
                            ref<Expr> p,
                            ExactResolutionList &results, 
                            const std::string &name) {
  // XXX we may want to be capping this?
  ResolutionList rl;
  state.addressSpace.resolve(state, solver, p, rl);
  
  ExecutionState *unbound = &state;
  for (ResolutionList::iterator it = rl.begin(), ie = rl.end(); 
       it != ie; ++it) {
    ref<Expr> inBounds = EqExpr::create(p, it->first->getBaseExpr());
    
    StatePair branches = fork(*unbound, inBounds, true);
    
    if (branches.first)
      results.push_back(std::make_pair(*it, branches.first));

    unbound = branches.second;
    if (!unbound) // Fork failure
      break;
  }

  if (unbound) {
    terminateStateOnError(*unbound,
                          "memory error: invalid pointer: " + name,
                          "ptr.err",
                          getAddressInfo(*unbound, p));
  }
}

void Executor::executeMemoryOperation(ExecutionState &state,
                                      bool isWrite,
                                      ref<Expr> address,
                                      ref<Expr> value /* undef if read */,
                                      KInstruction *target /* undef if write */) {
  Expr::Width type = (isWrite ? value->getWidth() : 
                     Expr::getWidthForLLVMType(target->inst->getType()));
  unsigned bytes = Expr::getMinBytesForWidth(type);

  if (SimplifySymIndices) {
    if (!isa<IConstantExpr>(address))
      address = state.constraints.simplifyExpr(address);
    if (isWrite && !isa<IConstantExpr>(value))
      value = state.constraints.simplifyExpr(value);
  }

  // fast path: single in-bounds resolution
  ObjectPair op;
  bool success;
  solver->setTimeout(stpTimeout);
  if (!state.addressSpace.resolveOne(state, solver, address, op, success)) {
    address = toConstant(state, address, "resolveOne failure");
    success = state.addressSpace.resolveOne(cast<IConstantExpr>(address), op);
  }
  solver->setTimeout(0);

  if (success) {
    const MemoryObject *mo = op.first;

    if (MaxSymArraySize && mo->size>=MaxSymArraySize) {
      address = toConstant(state, address, "max-sym-array-size");
    }
    
    ref<Expr> offset = mo->getOffsetExpr(address);

    bool inBounds;
    solver->setTimeout(stpTimeout);
    bool success = solver->mustBeTrue(state, 
                                      mo->getBoundsCheckOffset(offset, bytes),
                                      inBounds);
    solver->setTimeout(0);
    if (!success) {
      state.pc = state.prevPC;
      terminateStateEarly(state, "query timed out");
      return;
    }

    if (inBounds) {
      const ObjectState *os = op.second;
      if (isWrite) {
        if (os->readOnly) {
          terminateStateOnError(state,
                                "memory error: object read only",
                                "readonly.err");
        } else {
          ObjectState *wos = state.addressSpace.getWriteable(mo, os);
          wos->write(offset, value);
        }          
      } else {
        ref<Expr> result = os->read(offset, type);
        
        if (interpreterOpts.MakeConcreteSymbolic)
          result = replaceReadWithSymbolic(state, result);
        
        bindLocal(target, state, result);
      }

      return;
    }
  } 

  // we are on an error path (no resolution, multiple resolution, one
  // resolution with out of bounds)
  
  ResolutionList rl;  
  solver->setTimeout(stpTimeout);
  bool incomplete = state.addressSpace.resolve(state, solver, address, rl,
                                               0, stpTimeout);
  solver->setTimeout(0);
  
  // XXX there is some query wasteage here. who cares?
  ExecutionState *unbound = &state;
  
  for (ResolutionList::iterator i = rl.begin(), ie = rl.end(); i != ie; ++i) {
    const MemoryObject *mo = i->first;
    const ObjectState *os = i->second;
    ref<Expr> inBounds = mo->getBoundsCheckPointer(address, bytes);
    
    StatePair branches = fork(*unbound, inBounds, true);
    ExecutionState *bound = branches.first;

    // bound can be 0 on failure or overlapped 
    if (bound) {
      if (isWrite) {
        if (os->readOnly) {
          terminateStateOnError(*bound,
                                "memory error: object read only",
                                "readonly.err");
        } else {
          ObjectState *wos = bound->addressSpace.getWriteable(mo, os);
          wos->write(mo->getOffsetExpr(address), value);
        }
      } else {
        ref<Expr> result = os->read(mo->getOffsetExpr(address), type);
        bindLocal(target, *bound, result);
      }
    }

    unbound = branches.second;
    if (!unbound)
      break;
  }
  
  // XXX should we distinguish out of bounds and overlapped cases?
  if (unbound) {
    if (incomplete) {
      terminateStateEarly(*unbound, "query timed out (resolve)");
    } else {
      terminateStateOnError(*unbound,
                            "memory error: out of bound pointer",
                            "ptr.err",
                            getAddressInfo(*unbound, address));
    }
  }
}

void Executor::executeMakeSymbolic(ExecutionState &state, 
                                   const MemoryObject *mo) {
  // Create a new object state for the memory object (instead of a copy).
  if (!replayOut) {
    static unsigned id = 0;
    const Array *array = new Array("arr" + llvm::utostr(++id),
                                   mo->size);
    bindObjectInState(state, mo, false, array);
    state.addSymbolic(mo, array);
    
    std::map< ExecutionState*, std::vector<SeedInfo> >::iterator it = 
      seedMap.find(&state);
    if (it!=seedMap.end()) { // In seed mode we need to add this as a
                             // binding.
      for (std::vector<SeedInfo>::iterator siit = it->second.begin(), 
             siie = it->second.end(); siit != siie; ++siit) {
        SeedInfo &si = *siit;
        KTestObject *obj = si.getNextInput(mo, NamedSeedMatching);

        if (!obj) {
          if (ZeroSeedExtension) {
            std::vector<unsigned char> &values = si.assignment.bindings[array];
            values = std::vector<unsigned char>(mo->size, '\0');
          } else if (!AllowSeedExtension) {
            terminateStateOnError(state, 
                                  "ran out of inputs during seeding",
                                  "user.err");
            break;
          }
        } else {
          if (obj->numBytes != mo->size &&
              ((!(AllowSeedExtension || ZeroSeedExtension)
                && obj->numBytes < mo->size) ||
               (!AllowSeedTruncation && obj->numBytes > mo->size))) {
	    std::stringstream msg;
	    msg << "replace size mismatch: "
		<< mo->name << "[" << mo->size << "]"
		<< " vs " << obj->name << "[" << obj->numBytes << "]"
		<< " in test\n";

            terminateStateOnError(state,
                                  msg.str(),
                                  "user.err");
            break;
          } else {
            std::vector<unsigned char> &values = si.assignment.bindings[array];
            values.insert(values.begin(), obj->bytes, 
                          obj->bytes + std::min(obj->numBytes, mo->size));
            if (ZeroSeedExtension) {
              for (unsigned i=obj->numBytes; i<mo->size; ++i)
                values.push_back('\0');
            }
          }
        }
      }
    }
  } else {
    ObjectState *os = bindObjectInState(state, mo, false);
    if (replayPosition >= replayOut->numObjects) {
      terminateStateOnError(state, "replay count mismatch", "user.err");
    } else {
      KTestObject *obj = &replayOut->objects[replayPosition++];
      if (obj->numBytes != mo->size) {
        terminateStateOnError(state, "replay size mismatch", "user.err");
      } else {
        for (unsigned i=0; i<mo->size; i++)
          os->write8(i, obj->bytes[i]);
      }
    }
  }
}

/***/

void Executor::runFunctionAsMain(Function *f,
				 int argc,
				 char **argv,
				 char **envp) {
  std::vector<ref<Expr> > arguments;

  // force deterministic initialization of memory objects
  srand(1);
  srandom(1);
  
  MemoryObject *argvMO = 0;

  // In order to make uclibc happy and be closer to what the system is
  // doing we lay out the environments at the end of the argv array
  // (both are terminated by a null). There is also a final terminating
  // null that uclibc seems to expect, possibly the ELF header?

  int envc;
  for (envc=0; envp[envc]; ++envc) ;

  unsigned NumPtrBytes = Context::get().getPointerWidth() / 8;
  KFunction *kf = kmodule->functionMap[f];
  assert(kf);
  Function::arg_iterator ai = f->arg_begin(), ae = f->arg_end();
  if (ai!=ae) {
    arguments.push_back(IConstantExpr::alloc(argc, Expr::Int32));

    if (++ai!=ae) {
      argvMO = memory->allocate((argc+1+envc+1+1) * NumPtrBytes, false, true,
                                f->begin()->begin());
      
      arguments.push_back(argvMO->getBaseExpr());

      if (++ai!=ae) {
        uint64_t envp_start = argvMO->address + (argc+1)*NumPtrBytes;
        arguments.push_back(Expr::createPointer(envp_start));

        if (++ai!=ae)
          klee_error("invalid main function (expect 0-3 arguments)");
      }
    }
  }

  ExecutionState *state = new ExecutionState(kmodule->functionMap[f]);
  
  if (pathWriter) 
    state->pathOS = pathWriter->open();
  if (symPathWriter) 
    state->symPathOS = symPathWriter->open();


  if (statsTracker)
    statsTracker->framePushed(*state, 0);

  assert(arguments.size() == f->arg_size() && "wrong number of arguments");
  for (unsigned i = 0, e = f->arg_size(); i != e; ++i)
    bindArgument(kf, i, *state, arguments[i]);

  if (argvMO) {
    ObjectState *argvOS = bindObjectInState(*state, argvMO, false);

    for (int i=0; i<argc+1+envc+1+1; i++) {
      MemoryObject *arg;
      
      if (i==argc || i>=argc+1+envc) {
        arg = 0;
      } else {
        char *s = i<argc ? argv[i] : envp[i-(argc+1)];
        int j, len = strlen(s);
        
        arg = memory->allocate(len+1, false, true, state->pc->inst);
        ObjectState *os = bindObjectInState(*state, arg, false);
        for (j=0; j<len+1; j++)
          os->write8(j, s[j]);
      }

      if (arg) {
        argvOS->write(i * NumPtrBytes, arg->getBaseExpr());
      } else {
        argvOS->write(i * NumPtrBytes, Expr::createPointer(0));
      }
    }
  }
  
  initializeGlobals(*state);

  processTree = new PTree(state);
  state->ptreeNode = processTree->root;
  run(*state);
  delete processTree;
  processTree = 0;

  // hack to clear memory objects
  delete memory;
  memory = new MemoryManager();
  
  globalObjects.clear();
  globalAddresses.clear();

  if (statsTracker)
    statsTracker->done();

  if (theMMap) {
    munmap(theMMap, theMMapSize);
    theMMap = 0;
  }
}

unsigned Executor::getPathStreamID(const ExecutionState &state) {
  assert(pathWriter);
  return state.pathOS.getID();
}

unsigned Executor::getSymbolicPathStreamID(const ExecutionState &state) {
  assert(symPathWriter);
  return state.symPathOS.getID();
}

void Executor::getConstraintLog(const ExecutionState &state,
                                std::string &res,
                                bool asCVC) {
  if (asCVC) {
    Query query(state.constraints, IConstantExpr::alloc(0, Expr::Bool));
    char *log = solver->stpSolver->getConstraintLog(query);
    res = std::string(log);
    free(log);
  } else {
    std::ostringstream info;
    ExprPPrinter::printConstraints(info, state.constraints);
    res = info.str();    
  }
}

bool Executor::getSymbolicSolution(const ExecutionState &state,
                                   std::vector< 
                                   std::pair<std::string,
                                   std::vector<unsigned char> > >
                                   &res) {
  solver->setTimeout(stpTimeout);

  ExecutionState tmp(state);
  if (!NoPreferCex) {
    for (unsigned i = 0; i != state.symbolics.size(); ++i) {
      const MemoryObject *mo = state.symbolics[i].first;
      std::vector< ref<Expr> >::const_iterator pi = 
        mo->cexPreferences.begin(), pie = mo->cexPreferences.end();
      for (; pi != pie; ++pi) {
        bool mustBeTrue;
        bool success = solver->mustBeTrue(tmp, Expr::createIsZero(*pi), 
                                          mustBeTrue);
        if (!success) break;
        if (!mustBeTrue) tmp.addConstraint(*pi);
      }
      if (pi!=pie) break;
    }
  }

  std::vector< std::vector<unsigned char> > values;
  std::vector<const Array*> objects;
  for (unsigned i = 0; i != state.symbolics.size(); ++i)
    objects.push_back(state.symbolics[i].second);
  bool success = solver->getInitialValues(tmp, objects, values);
  solver->setTimeout(0);
  if (!success) {
    klee_warning("unable to compute initial values (invalid constraints?)!");
    ExprPPrinter::printQuery(std::cerr,
                             state.constraints, 
                             IConstantExpr::alloc(0, Expr::Bool));
    return false;
  }
  
  for (unsigned i = 0; i != state.symbolics.size(); ++i)
    res.push_back(std::make_pair(state.symbolics[i].first->name, values[i]));
  return true;
}

void Executor::getCoveredLines(const ExecutionState &state,
                               std::map<const std::string*, std::set<unsigned> > &res) {
  res = state.coveredLines;
}

void Executor::doImpliedValueConcretization(ExecutionState &state,
                                            ref<Expr> e,
                                            ref<IConstantExpr> value) {
  abort(); // FIXME: Broken until we sort out how to do the write back.

  if (DebugCheckForImpliedValues)
    ImpliedValue::checkForImpliedValues(solver->solver, e, value);

  ImpliedValueList results;
  ImpliedValue::getImpliedValues(e, value, results);
  for (ImpliedValueList::iterator it = results.begin(), ie = results.end();
       it != ie; ++it) {
    ReadExpr *re = it->first.get();
    
    if (IConstantExpr *CE = dyn_cast<IConstantExpr>(re->index)) {
      // FIXME: This is the sole remaining usage of the Array object
      // variable. Kill me.
      const MemoryObject *mo = 0; //re->updates.root->object;
      const ObjectState *os = state.addressSpace.findObject(mo);

      if (!os) {
        // object has been free'd, no need to concretize (although as
        // in other cases we would like to concretize the outstanding
        // reads, but we have no facility for that yet)
      } else {
        assert(!os->readOnly && 
               "not possible? read only object with static read?");
        ObjectState *wos = state.addressSpace.getWriteable(mo, os);
        wos->write(CE, it->second);
      }
    }
  }
}

///

Interpreter *Interpreter::create(const InterpreterOptions &opts,
                                 InterpreterHandler *ih) {
  return new Executor(opts, ih);
}<|MERGE_RESOLUTION|>--- conflicted
+++ resolved
@@ -1342,16 +1342,8 @@
     KInstIterator kcaller = state.stack.back().caller;
     Instruction *caller = kcaller ? kcaller->inst : 0;
     bool isVoidReturn = (ri->getNumOperands() == 0);
-<<<<<<< HEAD
     ref<Expr> result = IConstantExpr::alloc(0, Expr::Bool);
 
-    if (WriteTraces) {
-      state.exeTraceMgr.addEvent(new FunctionReturnTraceEvent(state, ki));
-    }
-=======
-    ref<Expr> result = ConstantExpr::alloc(0, Expr::Bool);
->>>>>>> 801d7daf
-    
     if (!isVoidReturn) {
       result = eval(ki, 0, state).value;
     }
@@ -1969,130 +1961,42 @@
     // Floating point instructions
 
   case Instruction::FAdd: {
-<<<<<<< HEAD
     ref<Expr> left = eval(ki, 0, state).value;
     ref<Expr> right  = eval(ki, 1, state).value;
     bindLocal(ki, state, FAddExpr::create(left, right));
-=======
-    ref<ConstantExpr> left = toConstant(state, eval(ki, 0, state).value,
-                                        "floating point");
-    ref<ConstantExpr> right = toConstant(state, eval(ki, 1, state).value,
-                                         "floating point");
-    if (!fpWidthToSemantics(left->getWidth()) ||
-        !fpWidthToSemantics(right->getWidth()))
-      return terminateStateOnExecError(state, "Unsupported FAdd operation");
-
-    llvm::APFloat Res(left->getAPValue());
-    Res.add(APFloat(right->getAPValue()), APFloat::rmNearestTiesToEven);
-    bindLocal(ki, state, ConstantExpr::alloc(Res.bitcastToAPInt()));
->>>>>>> 801d7daf
     break;
   }
 
   case Instruction::FSub: {
-<<<<<<< HEAD
     ref<Expr> left = eval(ki, 0, state).value;
     ref<Expr> right  = eval(ki, 1, state).value;
     bindLocal(ki, state, FSubExpr::create(left, right));
-=======
-    ref<ConstantExpr> left = toConstant(state, eval(ki, 0, state).value,
-                                        "floating point");
-    ref<ConstantExpr> right = toConstant(state, eval(ki, 1, state).value,
-                                         "floating point");
-    if (!fpWidthToSemantics(left->getWidth()) ||
-        !fpWidthToSemantics(right->getWidth()))
-      return terminateStateOnExecError(state, "Unsupported FSub operation");
-
-    llvm::APFloat Res(left->getAPValue());
-    Res.subtract(APFloat(right->getAPValue()), APFloat::rmNearestTiesToEven);
-    bindLocal(ki, state, ConstantExpr::alloc(Res.bitcastToAPInt()));
->>>>>>> 801d7daf
     break;
   }
 
   case Instruction::FMul: {
-<<<<<<< HEAD
     ref<Expr> left = eval(ki, 0, state).value;
     ref<Expr> right  = eval(ki, 1, state).value;
     bindLocal(ki, state, FMulExpr::create(left, right));
-=======
-    ref<ConstantExpr> left = toConstant(state, eval(ki, 0, state).value,
-                                        "floating point");
-    ref<ConstantExpr> right = toConstant(state, eval(ki, 1, state).value,
-                                         "floating point");
-    if (!fpWidthToSemantics(left->getWidth()) ||
-        !fpWidthToSemantics(right->getWidth()))
-      return terminateStateOnExecError(state, "Unsupported FMul operation");
-
-    llvm::APFloat Res(left->getAPValue());
-    Res.multiply(APFloat(right->getAPValue()), APFloat::rmNearestTiesToEven);
-    bindLocal(ki, state, ConstantExpr::alloc(Res.bitcastToAPInt()));
->>>>>>> 801d7daf
     break;
   }
 
   case Instruction::FDiv: {
-<<<<<<< HEAD
     ref<Expr> left = eval(ki, 0, state).value;
     ref<Expr> right  = eval(ki, 1, state).value;
     bindLocal(ki, state, FDivExpr::create(left, right));
-=======
-    ref<ConstantExpr> left = toConstant(state, eval(ki, 0, state).value,
-                                        "floating point");
-    ref<ConstantExpr> right = toConstant(state, eval(ki, 1, state).value,
-                                         "floating point");
-    if (!fpWidthToSemantics(left->getWidth()) ||
-        !fpWidthToSemantics(right->getWidth()))
-      return terminateStateOnExecError(state, "Unsupported FDiv operation");
-
-    llvm::APFloat Res(left->getAPValue());
-    Res.divide(APFloat(right->getAPValue()), APFloat::rmNearestTiesToEven);
-    bindLocal(ki, state, ConstantExpr::alloc(Res.bitcastToAPInt()));
->>>>>>> 801d7daf
     break;
   }
 
   case Instruction::FRem: {
-<<<<<<< HEAD
     ref<Expr> left = eval(ki, 0, state).value;
     ref<Expr> right  = eval(ki, 1, state).value;
     bindLocal(ki, state, FRemExpr::create(left, right));
-=======
-    ref<ConstantExpr> left = toConstant(state, eval(ki, 0, state).value,
-                                        "floating point");
-    ref<ConstantExpr> right = toConstant(state, eval(ki, 1, state).value,
-                                         "floating point");
-    if (!fpWidthToSemantics(left->getWidth()) ||
-        !fpWidthToSemantics(right->getWidth()))
-      return terminateStateOnExecError(state, "Unsupported FRem operation");
-
-    llvm::APFloat Res(left->getAPValue());
-    Res.mod(APFloat(right->getAPValue()), APFloat::rmNearestTiesToEven);
-    bindLocal(ki, state, ConstantExpr::alloc(Res.bitcastToAPInt()));
-    break;
-  }
-
-  case Instruction::FPTrunc: {
-    FPTruncInst *fi = cast<FPTruncInst>(i);
-    Expr::Width resultType = Expr::getWidthForLLVMType(fi->getType());
-    ref<ConstantExpr> arg = toConstant(state, eval(ki, 0, state).value,
-                                       "floating point");
-    if (!fpWidthToSemantics(arg->getWidth()) || resultType > arg->getWidth())
-      return terminateStateOnExecError(state, "Unsupported FPTrunc operation");
-
-    llvm::APFloat Res(arg->getAPValue());
-    bool losesInfo = false;
-    Res.convert(*fpWidthToSemantics(resultType),
-                llvm::APFloat::rmNearestTiesToEven,
-                &losesInfo);
-    bindLocal(ki, state, ConstantExpr::alloc(Res));
->>>>>>> 801d7daf
     break;
   }
 
   case Instruction::FPTrunc:
   case Instruction::FPExt: {
-<<<<<<< HEAD
     ref<Expr> arg = eval(ki, 0, state).value;
     const llvm::Type *type = i->getType();
     const fltSemantics *sem = TypeToFloatSemantics(type);
@@ -2100,44 +2004,11 @@
        (i->getOpcode() == Instruction::FPTrunc
       ? FPTruncExpr::create
       : FPExtExpr::create)(arg, sem));
-=======
-    FPExtInst *fi = cast<FPExtInst>(i);
-    Expr::Width resultType = Expr::getWidthForLLVMType(fi->getType());
-    ref<ConstantExpr> arg = toConstant(state, eval(ki, 0, state).value,
-                                        "floating point");
-    if (!fpWidthToSemantics(arg->getWidth()) || arg->getWidth() > resultType)
-      return terminateStateOnExecError(state, "Unsupported FPExt operation");
-
-    llvm::APFloat Res(arg->getAPValue());
-    bool losesInfo = false;
-    Res.convert(*fpWidthToSemantics(resultType),
-                llvm::APFloat::rmNearestTiesToEven,
-                &losesInfo);
-    bindLocal(ki, state, ConstantExpr::alloc(Res));
-    break;
-  }
-
-  case Instruction::FPToUI: {
-    FPToUIInst *fi = cast<FPToUIInst>(i);
-    Expr::Width resultType = Expr::getWidthForLLVMType(fi->getType());
-    ref<ConstantExpr> arg = toConstant(state, eval(ki, 0, state).value,
-                                       "floating point");
-    if (!fpWidthToSemantics(arg->getWidth()) || resultType > 64)
-      return terminateStateOnExecError(state, "Unsupported FPToUI operation");
-
-    llvm::APFloat Arg(arg->getAPValue());
-    uint64_t value = 0;
-    bool isExact = true;
-    Arg.convertToInteger(&value, resultType, false,
-                         llvm::APFloat::rmTowardZero, &isExact);
-    bindLocal(ki, state, ConstantExpr::alloc(value, resultType));
->>>>>>> 801d7daf
     break;
   }
 
   case Instruction::FPToUI:
   case Instruction::FPToSI: {
-<<<<<<< HEAD
     Expr::Width resultType = Expr::getWidthForLLVMType(i->getType());
     ref<FConstantExpr> arg (cast<FConstantExpr>(eval(ki, 0, state).value));
     uint64_t bits[2];
@@ -2148,43 +2019,11 @@
 				       APFloat::rmTowardZero, 
 				       &isExact);
     bindLocal(ki, state, IConstantExpr::alloc(APInt(resultType, 2, bits)));
-=======
-    FPToSIInst *fi = cast<FPToSIInst>(i);
-    Expr::Width resultType = Expr::getWidthForLLVMType(fi->getType());
-    ref<ConstantExpr> arg = toConstant(state, eval(ki, 0, state).value,
-                                       "floating point");
-    if (!fpWidthToSemantics(arg->getWidth()) || resultType > 64)
-      return terminateStateOnExecError(state, "Unsupported FPToSI operation");
-
-    llvm::APFloat Arg(arg->getAPValue());
-    uint64_t value = 0;
-    bool isExact = true;
-    Arg.convertToInteger(&value, resultType, false,
-                         llvm::APFloat::rmTowardZero, &isExact);
-    bindLocal(ki, state, ConstantExpr::alloc(value, resultType));
-    break;
-  }
-
-  case Instruction::UIToFP: {
-    UIToFPInst *fi = cast<UIToFPInst>(i);
-    Expr::Width resultType = Expr::getWidthForLLVMType(fi->getType());
-    ref<ConstantExpr> arg = toConstant(state, eval(ki, 0, state).value,
-                                       "floating point");
-    const llvm::fltSemantics *semantics = fpWidthToSemantics(resultType);
-    if (!semantics)
-      return terminateStateOnExecError(state, "Unsupported UIToFP operation");
-    llvm::APFloat f(*semantics, 0);
-    f.convertFromAPInt(arg->getAPValue(), false,
-                       llvm::APFloat::rmNearestTiesToEven);
-
-    bindLocal(ki, state, ConstantExpr::alloc(f));
->>>>>>> 801d7daf
     break;
   }
 
   case Instruction::UIToFP:
   case Instruction::SIToFP: {
-<<<<<<< HEAD
     ref<Expr> arg = eval(ki, 0, state).value;
     const llvm::Type *type = i->getType();
     const fltSemantics *sem = TypeToFloatSemantics(type);
@@ -2192,45 +2031,15 @@
        (i->getOpcode() == Instruction::UIToFP
       ? UIToFPExpr::create
       : SIToFPExpr::create)(arg, sem));
-=======
-    SIToFPInst *fi = cast<SIToFPInst>(i);
-    Expr::Width resultType = Expr::getWidthForLLVMType(fi->getType());
-    ref<ConstantExpr> arg = toConstant(state, eval(ki, 0, state).value,
-                                       "floating point");
-    const llvm::fltSemantics *semantics = fpWidthToSemantics(resultType);
-    if (!semantics)
-      return terminateStateOnExecError(state, "Unsupported SIToFP operation");
-    llvm::APFloat f(*semantics, 0);
-    f.convertFromAPInt(arg->getAPValue(), true,
-                       llvm::APFloat::rmNearestTiesToEven);
-
-    bindLocal(ki, state, ConstantExpr::alloc(f));
->>>>>>> 801d7daf
     break;
   }
 
   case Instruction::FCmp: {
     FCmpInst *fi = cast<FCmpInst>(i);
-<<<<<<< HEAD
     ref<Expr> left = eval(ki, 0, state).value;
     ref<Expr> right = eval(ki, 1, state).value;
 
     ref<Expr> Result;
-=======
-    ref<ConstantExpr> left = toConstant(state, eval(ki, 0, state).value,
-                                        "floating point");
-    ref<ConstantExpr> right = toConstant(state, eval(ki, 1, state).value,
-                                         "floating point");
-    if (!fpWidthToSemantics(left->getWidth()) ||
-        !fpWidthToSemantics(right->getWidth()))
-      return terminateStateOnExecError(state, "Unsupported FCmp operation");
-
-    APFloat LHS(left->getAPValue());
-    APFloat RHS(right->getAPValue());
-    APFloat::cmpResult CmpRes = LHS.compare(RHS);
-
-    bool Result = false;
->>>>>>> 801d7daf
     switch( fi->getPredicate() ) {
 #define X(_inst_pred, _expr_type) \
     case FCmpInst::_inst_pred: \
@@ -2700,12 +2509,8 @@
       bool success = solver->getValue(state, *ai, ce);
       assert(success && "FIXME: Unhandled solver failure");
       (void) success;
-<<<<<<< HEAD
-      static_cast<IConstantExpr*>(ce.get())->toMemory((void*) &args[i]);
-=======
       ce->toMemory(&args[wordIndex]);
       wordIndex += (ce->getWidth()+63)/64;
->>>>>>> 801d7daf
     } else {
       ref<Expr> arg = toUnique(state, *ai);
       if (ConstantExpr *ce = dyn_cast<ConstantExpr>(arg)) {
