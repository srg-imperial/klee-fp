--- conflicted
+++ resolved
@@ -68,11 +68,7 @@
 #include "llvm/Support/CallSite.h"
 #include "llvm/Support/CommandLine.h"
 #include "llvm/Support/raw_ostream.h"
-<<<<<<< HEAD
-#if (LLVM_VERSION_MAJOR == 2 && LLVM_VERSION_MINOR < 9)
-=======
 #if LLVM_VERSION_CODE < LLVM_VERSION(2, 9)
->>>>>>> 52556642
 #include "llvm/System/Process.h"
 #else
 #include "llvm/Support/Process.h"
@@ -346,28 +342,28 @@
   KModule *kmodule;
   SIMDOperation(const Executor *Exec, KModule *kmodule) : Exec(Exec), kmodule(kmodule) {}
 
-  virtual ref<Expr> evalOne(const Type *tt, const Type *ft, ref<Expr> l, ref<Expr> r) = 0;
-
-  ref<Expr> eval(const Type *t, ref<Expr> src) {
+  virtual ref<Expr> evalOne(LLVM_TYPE_Q Type *tt, LLVM_TYPE_Q Type *ft, ref<Expr> l, ref<Expr> r) = 0;
+
+  ref<Expr> eval(LLVM_TYPE_Q Type *t, ref<Expr> src) {
     return eval(t, t, src);
   }
 
-  ref<Expr> eval(const Type *tt, const Type *ft, ref<Expr> src) {
+  ref<Expr> eval(LLVM_TYPE_Q Type *tt, LLVM_TYPE_Q Type *ft, ref<Expr> src) {
     unsigned Bits = Exec->getWidthForLLVMType(kmodule, ft);
     return eval(tt, ft, src, klee::ConstantExpr::create(0, Bits));
   }
 
-  ref<Expr> eval(const Type *t, ref<Expr> l, ref<Expr> r) {
+  ref<Expr> eval(LLVM_TYPE_Q Type *t, ref<Expr> l, ref<Expr> r) {
     return eval(t, t, l, r);
   }
 
-  ref<Expr> eval(const Type *tt, const Type *ft, ref<Expr> l, ref<Expr> r) {
-    if (const VectorType *vft = dyn_cast<VectorType>(ft)) {
+  ref<Expr> eval(LLVM_TYPE_Q Type *tt, LLVM_TYPE_Q Type *ft, ref<Expr> l, ref<Expr> r) {
+    if (LLVM_TYPE_Q VectorType *vft = dyn_cast<VectorType>(ft)) {
       assert(isa<VectorType>(tt));
-      const VectorType *vtt = cast<VectorType>(tt);
-
-      const Type *fElTy = vft->getElementType();
-      const Type *tElTy = vtt->getElementType();
+      LLVM_TYPE_Q VectorType *vtt = cast<VectorType>(tt);
+
+      LLVM_TYPE_Q Type *fElTy = vft->getElementType();
+      LLVM_TYPE_Q Type *tElTy = vtt->getElementType();
       unsigned EltBits = Exec->getWidthForLLVMType(kmodule, fElTy);
    
       unsigned ElemCount = vft->getNumElements();
@@ -393,7 +389,7 @@
 
   ISIMDOperation(const Executor *Exec, KModule *kmodule, ExprCtor Ctor) : SIMDOperation(Exec, kmodule), Ctor(Ctor) {}
 
-  ref<Expr> evalOne(const Type *tt, const Type *t, ref<Expr> l, ref<Expr> r) {
+  ref<Expr> evalOne(LLVM_TYPE_Q Type *tt, LLVM_TYPE_Q Type *t, ref<Expr> l, ref<Expr> r) {
     return Ctor(l, r);
   }
 };
@@ -405,7 +401,7 @@
 
   FSIMDOperation(const Executor *Exec, KModule *kmodule, ExprCtor Ctor) : SIMDOperation(Exec, kmodule), Ctor(Ctor) {}
 
-  ref<Expr> evalOne(const Type *tt, const Type *t, ref<Expr> l, ref<Expr> r) {
+  ref<Expr> evalOne(LLVM_TYPE_Q Type *tt, LLVM_TYPE_Q Type *t, ref<Expr> l, ref<Expr> r) {
     return Ctor(l, r, t->isFP128Ty());
   }
 };
@@ -415,7 +411,7 @@
   FCmpSIMDOperation(const Executor *Exec, KModule *kmodule, FCmpInst::Predicate pred) : SIMDOperation(Exec, kmodule), pred(klee::ConstantExpr::create(pred, 4)) {}
   ref<klee::ConstantExpr> pred;
 
-  ref<Expr> evalOne(const Type *tt, const Type *t, ref<Expr> l, ref<Expr> r) {
+  ref<Expr> evalOne(LLVM_TYPE_Q Type *tt, LLVM_TYPE_Q Type *t, ref<Expr> l, ref<Expr> r) {
     return FCmpExpr::create(l, r, pred, t->isFP128Ty());
   }
 };
@@ -427,7 +423,7 @@
 
   FUnSIMDOperation(const Executor *Exec, KModule *kmodule, ExprCtor Ctor) : SIMDOperation(Exec, kmodule), Ctor(Ctor) {}
 
-  ref<Expr> evalOne(const Type *tt, const Type *t, ref<Expr> l, ref<Expr> r) {
+  ref<Expr> evalOne(LLVM_TYPE_Q Type *tt, LLVM_TYPE_Q Type *t, ref<Expr> l, ref<Expr> r) {
     return Ctor(l, t->isFP128Ty());
   }
 };
@@ -439,7 +435,7 @@
 
   I2FSIMDOperation(const Executor *Exec, KModule *kmodule, ExprCtor Ctor) : SIMDOperation(Exec, kmodule), Ctor(Ctor) {}
 
-  ref<Expr> evalOne(const Type *tt, const Type *t, ref<Expr> l, ref<Expr> r) {
+  ref<Expr> evalOne(LLVM_TYPE_Q Type *tt, LLVM_TYPE_Q Type *t, ref<Expr> l, ref<Expr> r) {
     return Ctor(l, TypeToFloatSemantics(t));
   }
 };
@@ -451,7 +447,7 @@
 
   F2ISIMDOperation(const Executor *Exec, KModule *kmodule, ExprCtor Ctor) : SIMDOperation(Exec, kmodule), Ctor(Ctor) {}
 
-  ref<Expr> evalOne(const Type *tt, const Type *ft, ref<Expr> l, ref<Expr> r) {
+  ref<Expr> evalOne(LLVM_TYPE_Q Type *tt, LLVM_TYPE_Q Type *ft, ref<Expr> l, ref<Expr> r) {
     return Ctor(l, Exec->getWidthForLLVMType(kmodule, tt), ft->isFP128Ty());
   }
 };
@@ -550,13 +546,8 @@
 void Executor::initializeGlobalObject(ExecutionState &state, ObjectState *os,
                                       const Constant *c, 
                                       unsigned offset) {
-<<<<<<< HEAD
   TargetData *targetData = kmodule(state)->targetData;
-  if (ConstantVector *cp = dyn_cast<ConstantVector>(c)) {
-=======
-  TargetData *targetData = kmodule->targetData;
   if (const ConstantVector *cp = dyn_cast<ConstantVector>(c)) {
->>>>>>> 52556642
     unsigned elementSize =
       targetData->getTypeStoreSize(cp->getType()->getElementType());
     for (unsigned i=0, e=cp->getNumOperands(); i != e; ++i)
@@ -565,13 +556,8 @@
   } else if (isa<ConstantAggregateZero>(c)) {
     unsigned i, size = targetData->getTypeStoreSize(c->getType());
     for (i=0; i<size; i++)
-<<<<<<< HEAD
       os->write8(0, offset+i, (uint8_t) 0);
-  } else if (ConstantArray *ca = dyn_cast<ConstantArray>(c)) {
-=======
-      os->write8(offset+i, (uint8_t) 0);
   } else if (const ConstantArray *ca = dyn_cast<ConstantArray>(c)) {
->>>>>>> 52556642
     unsigned elementSize =
       targetData->getTypeStoreSize(ca->getType()->getElementType());
     for (unsigned i=0, e=ca->getNumOperands(); i != e; ++i)
@@ -661,14 +647,9 @@
       // better we could support user definition, or use the EXE style
       // hack where we check the object file information.
 
-<<<<<<< HEAD
-      const Type *ty = i->getType()->getElementType();
+      LLVM_TYPE_Q Type *ty = i->getType()->getElementType();
       unsigned addrspace = i->getType()->getAddressSpace();
       uint64_t size = kmodule(state)->targetData->getTypeStoreSize(ty);
-=======
-      LLVM_TYPE_Q Type *ty = i->getType()->getElementType();
-      uint64_t size = kmodule->targetData->getTypeStoreSize(ty);
->>>>>>> 52556642
 
       // XXX - DWD - hardcode some things until we decide how to fix.
 #ifndef WINDOWS
@@ -710,14 +691,9 @@
           os->write8(0, offset, ((unsigned char*)addr)[offset]);
       }
     } else {
-<<<<<<< HEAD
-      const Type *ty = i->getType()->getElementType();
+      LLVM_TYPE_Q Type *ty = i->getType()->getElementType();
       unsigned addrspace = i->getType()->getAddressSpace();
       uint64_t size = kmodule(state)->targetData->getTypeStoreSize(ty);
-=======
-      LLVM_TYPE_Q Type *ty = i->getType()->getElementType();
-      uint64_t size = kmodule->targetData->getTypeStoreSize(ty);
->>>>>>> 52556642
       MemoryObject *mo = 0;
 
       if (UseAsmAddresses && i->getName()[0]=='\01') {
@@ -1211,15 +1187,9 @@
                                  ConstantExpr::alloc(1, Expr::Bool));
 }
 
-<<<<<<< HEAD
-ref<klee::ConstantExpr> Executor::evalConstant(const KModule *kmodule, Constant *c) {
-  if (llvm::ConstantExpr *ce = dyn_cast<llvm::ConstantExpr>(c)) {
+ref<klee::ConstantExpr> Executor::evalConstant(const KModule *kmodule, const Constant *c) {
+  if (const llvm::ConstantExpr *ce = dyn_cast<llvm::ConstantExpr>(c)) {
     return evalConstantExpr(kmodule, ce);
-=======
-ref<klee::ConstantExpr> Executor::evalConstant(const Constant *c) {
-  if (const llvm::ConstantExpr *ce = dyn_cast<llvm::ConstantExpr>(c)) {
-    return evalConstantExpr(ce);
->>>>>>> 52556642
   } else {
     if (const ConstantInt *ci = dyn_cast<ConstantInt>(c)) {
       return ConstantExpr::alloc(ci->getValue());
@@ -1240,21 +1210,13 @@
     } else if (isa<ConstantPointerNull>(c)) {
       return Expr::createPointer(0);
     } else if (isa<UndefValue>(c) || isa<ConstantAggregateZero>(c)) {
-<<<<<<< HEAD
       return ConstantExpr::create(0, getWidthForLLVMType(kmodule, c->getType()));
-=======
-      return ConstantExpr::create(0, getWidthForLLVMType(c->getType()));
->>>>>>> 52556642
     } else if (const ConstantStruct *cs = dyn_cast<ConstantStruct>(c)) {
       const StructLayout *sl = kmodule->targetData->getStructLayout(cs->getType());
       llvm::SmallVector<ref<Expr>, 4> kids;
       for (unsigned i = cs->getNumOperands(); i != 0; --i) {
         unsigned op = i-1;
-<<<<<<< HEAD
         ref<Expr> kid = evalConstant(kmodule, cs->getOperand(op));
-=======
-        ref<Expr> kid = evalConstant(cs->getOperand(op));
->>>>>>> 52556642
 
         uint64_t thisOffset = sl->getElementOffsetInBits(op),
                  nextOffset = (op == cs->getNumOperands() - 1)
@@ -1270,11 +1232,7 @@
       ref<Expr> res = ConcatExpr::createN(kids.size(), kids.data());
       return cast<ConstantExpr>(res);
     } else {
-<<<<<<< HEAD
       // ConstantArray
-=======
-      // Constant{Array,Vector}
->>>>>>> 52556642
       assert(0 && "invalid argument to evalConstant()");
     }
   }
@@ -2019,15 +1977,11 @@
     break;
   }
   case Instruction::PHI: {
-<<<<<<< HEAD
+#if LLVM_VERSION_CODE >= LLVM_VERSION(3, 0)
+    ref<Expr> result = eval(ki, state.crtThread().incomingBBIndex, state).value;
+#else
     ref<Expr> result = eval(ki, state.crtThread().incomingBBIndex * 2, state).value;
-=======
-#if LLVM_VERSION_CODE >= LLVM_VERSION(3, 0)
-    ref<Expr> result = eval(ki, state.incomingBBIndex, state).value;
-#else
-    ref<Expr> result = eval(ki, state.incomingBBIndex * 2, state).value;
 #endif
->>>>>>> 52556642
     bindLocal(ki, state, result);
     break;
   }
@@ -2420,7 +2374,7 @@
   case Instruction::FPToUI:
   case Instruction::FPToSI: {
     ref<Expr> arg = eval(ki, 0, state).value;
-    const llvm::Type *type = i->getType();
+    LLVM_TYPE_Q llvm::Type *type = i->getType();
     bindLocal(ki, state, F2ISIMDOperation(this, kmodule(state),
        (i->getOpcode() == Instruction::FPToUI
       ? FPToUIExpr::create
@@ -2431,7 +2385,7 @@
   case Instruction::UIToFP:
   case Instruction::SIToFP: {
     ref<Expr> arg = eval(ki, 0, state).value;
-    const llvm::Type *type = i->getType();
+    LLVM_TYPE_Q llvm::Type *type = i->getType();
     bindLocal(ki, state, I2FSIMDOperation(this, kmodule(state),
        (i->getOpcode() == Instruction::UIToFP
       ? UIToFPExpr::create
@@ -3627,12 +3581,8 @@
 
 void Executor::executeMakeSymbolic(ExecutionState &state, 
                                    const MemoryObject *mo,
-<<<<<<< HEAD
                                    const std::string &name,
                                    bool shared) {
-=======
-                                   const std::string &name) {
->>>>>>> 52556642
   // Create a new object state for the memory object (instead of a copy).
   if (!replayOut) {
     // Find a unique name for this array.  First try the original name,
@@ -3643,13 +3593,9 @@
       uniqueName = name + "_" + llvm::utostr(++id);
     }
     const Array *array = new Array(uniqueName, mo->size);
-<<<<<<< HEAD
     ObjectState *os = bindObjectInState(state, 0, mo, false, array);
     os->isShared = shared;
 
-=======
-    bindObjectInState(state, mo, false, array);
->>>>>>> 52556642
     state.addSymbolic(mo, array);
     
     std::map< ExecutionState*, std::vector<SeedInfo> >::iterator it = 
@@ -3936,12 +3882,8 @@
   }
 }
 
-<<<<<<< HEAD
 Expr::Width Executor::getWidthForLLVMType(const KModule *kmodule,
-                                          const llvm::Type *type) const {
-=======
-Expr::Width Executor::getWidthForLLVMType(LLVM_TYPE_Q llvm::Type *type) const {
->>>>>>> 52556642
+                                          LLVM_TYPE_Q llvm::Type *type) const {
   return kmodule->targetData->getTypeSizeInBits(type);
 }
 
