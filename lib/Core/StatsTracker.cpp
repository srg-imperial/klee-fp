--- conflicted
+++ resolved
@@ -36,20 +36,12 @@
 #include "llvm/Type.h"
 #include "llvm/Support/CommandLine.h"
 #include "llvm/Support/CFG.h"
-<<<<<<< HEAD
-#if (LLVM_VERSION_MAJOR == 2 && LLVM_VERSION_MINOR < 9)
-=======
 #if LLVM_VERSION_CODE < LLVM_VERSION(2, 9)
->>>>>>> 52556642
 #include "llvm/System/Process.h"
 #else
 #include "llvm/Support/Process.h"
 #endif
-<<<<<<< HEAD
-#if (LLVM_VERSION_MAJOR == 2 && LLVM_VERSION_MINOR < 9)
-=======
 #if LLVM_VERSION_CODE < LLVM_VERSION(2, 9)
->>>>>>> 52556642
 #include "llvm/System/Path.h"
 #else
 #include "llvm/Support/Path.h"
@@ -236,30 +228,6 @@
       }
     }
   }
-<<<<<<< HEAD
-=======
-
-  if (OutputStats) {
-    statsFile = executor.interpreterHandler->openOutputFile("run.stats");
-    assert(statsFile && "unable to open statistics trace file");
-    writeStatsHeader();
-    writeStatsLine();
-
-    executor.addTimer(new WriteStatsTimer(this), StatsWriteInterval);
-
-    if (updateMinDistToUncovered) {
-      computeReachableUncovered();
-      executor.addTimer(new UpdateReachableTimer(this), UncoveredUpdateInterval);
-    }
-  }
-
-  if (OutputIStats) {
-    istatsFile = executor.interpreterHandler->openOutputFile("run.istats");
-    assert(istatsFile && "unable to open istats file");
-
-    executor.addTimer(new WriteIStatsTimer(this), IStatsWriteInterval);
-  }
->>>>>>> 52556642
 }
 
 StatsTracker::~StatsTracker() {  
@@ -277,43 +245,6 @@
 }
 
 void StatsTracker::stepInstruction(ExecutionState &es) {
-<<<<<<< HEAD
-	if (OutputIStats) {
-		if (TrackInstructionTime) {
-			static sys::TimeValue lastNowTime(0, 0), lastUserTime(0, 0);
-
-			if (lastUserTime.seconds() == 0 && lastUserTime.nanoseconds() == 0) {
-				sys::TimeValue sys(0, 0);
-				sys::Process::GetTimeUsage(lastNowTime, lastUserTime, sys);
-			} else {
-				sys::TimeValue now(0, 0), user(0, 0), sys(0, 0);
-				sys::Process::GetTimeUsage(now, user, sys);
-				sys::TimeValue delta = user - lastUserTime;
-				sys::TimeValue deltaNow = now - lastNowTime;
-				stats::instructionTime += delta.usec();
-				stats::instructionRealTime += deltaNow.usec();
-				lastUserTime = user;
-				lastNowTime = now;
-			}
-		}
-
-		Instruction *inst = es.pc()->inst;
-		const InstructionInfo &ii = *es.pc()->info;
-		StackFrame &sf = es.stack().back();
-		theStatisticManager->setIndex(ii.id);
-		if (UseCallPaths)
-			theStatisticManager->setContext(&sf.callPathNode->statistics);
-
-		if (es.instsSinceCovNew)
-			++es.instsSinceCovNew;
-
-		if (sf.kf->trackCoverage && instructionIsCoverable(inst)) {
-			if (!theStatisticManager->getIndexedValue(
-					stats::coveredInstructions, ii.id)) {
-				// Checking for actual stoppoints avoids inconsistencies due
-				// to line number propogation.
-#if (LLVM_VERSION_MAJOR == 2 && LLVM_VERSION_MINOR < 7)
-=======
   if (OutputIStats) {
     if (TrackInstructionTime) {
       static sys::TimeValue lastNowTime(0,0),lastUserTime(0,0);
@@ -333,9 +264,9 @@
       }
     }
 
-    Instruction *inst = es.pc->inst;
-    const InstructionInfo &ii = *es.pc->info;
-    StackFrame &sf = es.stack.back();
+    Instruction *inst = es.pc()->inst;
+    const InstructionInfo &ii = *es.pc()->info;
+    StackFrame &sf = es.stack().back();
     theStatisticManager->setIndex(ii.id);
     if (UseCallPaths)
       theStatisticManager->setContext(&sf.callPathNode->statistics);
@@ -351,7 +282,6 @@
         // FIXME: This trick no longer works, we should fix this in the line
         // number propogation.
 #if LLVM_VERSION_CODE < LLVM_VERSION(2, 7)
->>>>>>> 52556642
         if (isa<DbgStopPointInst>(inst))
 #endif
           es.coveredLines[&ii.file].insert(ii.line);
