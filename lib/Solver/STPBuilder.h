--- conflicted
+++ resolved
@@ -17,15 +17,11 @@
 #include <map>
 
 #define Expr VCExpr
-<<<<<<< HEAD
-#include "stp/c_interface.h"
-=======
 #ifdef HAVE_EXT_STP
 #include <stp/c_interface.h>
 #else
 #include "../../stp/c_interface/c_interface.h"
 #endif
->>>>>>> dae2a075
 
 #if ENABLE_STPLOG == 1
 #include "stp/stplog.h"
