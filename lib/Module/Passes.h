//===-- Passes.h ------------------------------------------------*- C++ -*-===//
//
//                     The KLEE Symbolic Virtual Machine
//
// This file is distributed under the University of Illinois Open Source
// License. See LICENSE.TXT for details.
//
//===----------------------------------------------------------------------===//

#ifndef KLEE_PASSES_H
#define KLEE_PASSES_H

#include "klee/Config/Version.h"

#include "llvm/Constants.h"
#include "llvm/Instructions.h"
#include "llvm/Module.h"
#include "llvm/Pass.h"
#include "llvm/CodeGen/IntrinsicLowering.h"

namespace llvm {
  class Function;
  class Instruction;
  class Module;
  class TargetData;
  class TargetLowering;
  class Type;
}

namespace klee {

  /// RaiseAsmPass - This pass raises some common occurences of inline
  /// asm which are used by glibc into normal LLVM IR.
class RaiseAsmPass : public llvm::ModulePass {
  static char ID;

<<<<<<< HEAD
#if !(LLVM_VERSION_MAJOR == 2 && LLVM_VERSION_MINOR < 9)
=======
#if LLVM_VERSION_CODE >= LLVM_VERSION(2, 9)
>>>>>>> 52556642
  const llvm::TargetLowering *TLI;
#endif

  llvm::Function *getIntrinsic(llvm::Module &M,
                               unsigned IID,
                               LLVM_TYPE_Q llvm::Type **Tys,
                               unsigned NumTys);
  llvm::Function *getIntrinsic(llvm::Module &M,
                               unsigned IID, 
                               LLVM_TYPE_Q llvm::Type *Ty0) {
    return getIntrinsic(M, IID, &Ty0, 1);
  }

  bool runOnInstruction(llvm::Module &M, llvm::Instruction *I);

public:
#if LLVM_VERSION_CODE < LLVM_VERSION(2, 8)
  RaiseAsmPass() : llvm::ModulePass((intptr_t) &ID) {}
#else
  RaiseAsmPass() : llvm::ModulePass(ID) {}
#endif
  
  virtual bool runOnModule(llvm::Module &M);
};

  // This is a module pass because it can add and delete module
  // variables (via intrinsic lowering).
class IntrinsicCleanerPass : public llvm::ModulePass {
  static char ID;
  const llvm::TargetData &TargetData;
  llvm::IntrinsicLowering *IL;
  bool LowerIntrinsics;

  bool runOnBasicBlock(llvm::BasicBlock &b);
public:
  IntrinsicCleanerPass(const llvm::TargetData &TD,
                       bool LI=true)
#if LLVM_VERSION_CODE < LLVM_VERSION(2, 8)
    : llvm::ModulePass((intptr_t) &ID),
#else
    : llvm::ModulePass(ID),
#endif
      TargetData(TD),
      IL(new llvm::IntrinsicLowering(TD)),
      LowerIntrinsics(LI) {}
  ~IntrinsicCleanerPass() { delete IL; } 
  
  virtual bool runOnModule(llvm::Module &M);
};
  
class LowerSSEPass : public llvm::ModulePass {
  static char ID;

  bool runOnBasicBlock(llvm::BasicBlock &b);
public:
  LowerSSEPass()
#if (LLVM_VERSION_MAJOR == 2 && LLVM_VERSION_MINOR < 8)
    : llvm::ModulePass((intptr_t) &ID) {}
#else
    : llvm::ModulePass(ID) {}
#endif
  
  virtual bool runOnModule(llvm::Module &M);
};
  
class SIMDInstrumentationPass : public llvm::ModulePass {
  static char ID;

  bool runOnBasicBlock(llvm::BasicBlock &b);
public:
  SIMDInstrumentationPass()
#if (LLVM_VERSION_MAJOR == 2 && LLVM_VERSION_MINOR < 8)
    : llvm::ModulePass((intptr_t) &ID) {}
#else
    : llvm::ModulePass(ID) {}
#endif
  
  virtual bool runOnModule(llvm::Module &M);
};
  
  // performs two transformations which make interpretation
  // easier and faster.
  //
  // 1) Ensure that all the PHI nodes in a basic block have
  //    the incoming block list in the same order. Thus the
  //    incoming block index only needs to be computed once
  //    for each transfer.
  // 
  // 2) Ensure that no PHI node result is used as an argument to
  //    a subsequent PHI node in the same basic block. This allows
  //    the transfer to execute the instructions in order instead
  //    of in two passes.
class PhiCleanerPass : public llvm::FunctionPass {
  static char ID;

public:
#if LLVM_VERSION_CODE < LLVM_VERSION(2, 8)
  PhiCleanerPass() : llvm::FunctionPass((intptr_t) &ID) {}
#else
  PhiCleanerPass() : llvm::FunctionPass(ID) {}
#endif
  
  virtual bool runOnFunction(llvm::Function &f);
};
  
class DivCheckPass : public llvm::ModulePass {
  static char ID;
public:
#if LLVM_VERSION_CODE < LLVM_VERSION(2, 8)
  DivCheckPass(): ModulePass((intptr_t) &ID) {}
#else
  DivCheckPass(): ModulePass(ID) {}
#endif
  virtual bool runOnModule(llvm::Module &M);
};

/// LowerSwitchPass - Replace all SwitchInst instructions with chained branch
/// instructions.  Note that this cannot be a BasicBlock pass because it
/// modifies the CFG!
class LowerSwitchPass : public llvm::FunctionPass {
public:
  static char ID; // Pass identification, replacement for typeid
#if LLVM_VERSION_CODE < LLVM_VERSION(2, 8)
  LowerSwitchPass() : FunctionPass((intptr_t) &ID) {} 
#else
  LowerSwitchPass() : FunctionPass(ID) {} 
#endif
  
  virtual bool runOnFunction(llvm::Function &F);
  
  struct SwitchCase {
    llvm ::Constant *value;
    llvm::BasicBlock *block;
    
    SwitchCase() : value(0), block(0) { }
    SwitchCase(llvm::Constant *v, llvm::BasicBlock *b) :
      value(v), block(b) { }
  };
  
  typedef std::vector<SwitchCase>           CaseVector;
  typedef std::vector<SwitchCase>::iterator CaseItr;
  
private:
  void processSwitchInst(llvm::SwitchInst *SI);
  void switchConvert(CaseItr begin,
                     CaseItr end,
                     llvm::Value *value,
                     llvm::BasicBlock *origBlock,
                     llvm::BasicBlock *defaultBlock);
};

}

#endif<|MERGE_RESOLUTION|>--- conflicted
+++ resolved
@@ -34,11 +34,7 @@
 class RaiseAsmPass : public llvm::ModulePass {
   static char ID;
 
-<<<<<<< HEAD
-#if !(LLVM_VERSION_MAJOR == 2 && LLVM_VERSION_MINOR < 9)
-=======
 #if LLVM_VERSION_CODE >= LLVM_VERSION(2, 9)
->>>>>>> 52556642
   const llvm::TargetLowering *TLI;
 #endif
 
