//===-- Expr.cpp ----------------------------------------------------------===//
//
//                     The KLEE Symbolic Virtual Machine
//
// This file is distributed under the University of Illinois Open Source
// License. See LICENSE.TXT for details.
//
//===----------------------------------------------------------------------===//

#include "klee/Expr.h"

#include "llvm/Support/CommandLine.h"
// FIXME: We shouldn't need this once fast constant support moves into
// Core. If we need to do arithmetic, we probably want to use APInt.
#include "klee/Internal/Support/IntEvaluation.h"

#include "klee/util/ExprPPrinter.h"

#include <iostream>
#include <sstream>

using namespace klee;
using namespace llvm;

namespace {
  cl::opt<bool>
  ConstArrayOpt("const-array-opt",
	 cl::init(false),
	 cl::desc("Enable various optimizations involving all-constant arrays."));
}

/***/

unsigned Expr::count = 0;

ref<Expr> Expr::createTempRead(const Array *array, Expr::Width w) {
  UpdateList ul(array, 0);

  switch (w) {
  default: assert(0 && "invalid width");
  case Expr::Bool: 
    return ZExtExpr::create(ReadExpr::create(ul, 
                                             IConstantExpr::alloc(0, Expr::Int32)),
                            Expr::Bool);
  case Expr::Int8: 
    return ReadExpr::create(ul, 
                            IConstantExpr::alloc(0,Expr::Int32));
  case Expr::Int16: 
    return ConcatExpr::create(ReadExpr::create(ul, 
                                               IConstantExpr::alloc(1,Expr::Int32)),
                              ReadExpr::create(ul, 
                                               IConstantExpr::alloc(0,Expr::Int32)));
  case Expr::Int32: 
    return ConcatExpr::create4(ReadExpr::create(ul, 
                                                IConstantExpr::alloc(3,Expr::Int32)),
                               ReadExpr::create(ul, 
                                                IConstantExpr::alloc(2,Expr::Int32)),
                               ReadExpr::create(ul, 
                                                IConstantExpr::alloc(1,Expr::Int32)),
                               ReadExpr::create(ul, 
                                                IConstantExpr::alloc(0,Expr::Int32)));
  case Expr::Int64: 
    return ConcatExpr::create8(ReadExpr::create(ul, 
                                                IConstantExpr::alloc(7,Expr::Int32)),
                               ReadExpr::create(ul, 
                                                IConstantExpr::alloc(6,Expr::Int32)),
                               ReadExpr::create(ul, 
                                                IConstantExpr::alloc(5,Expr::Int32)),
                               ReadExpr::create(ul, 
                                                IConstantExpr::alloc(4,Expr::Int32)),
                               ReadExpr::create(ul, 
                                                IConstantExpr::alloc(3,Expr::Int32)),
                               ReadExpr::create(ul, 
                                                IConstantExpr::alloc(2,Expr::Int32)),
                               ReadExpr::create(ul, 
                                                IConstantExpr::alloc(1,Expr::Int32)),
                               ReadExpr::create(ul, 
                                                IConstantExpr::alloc(0,Expr::Int32)));
  }
}

// returns 0 if b is structurally equal to *this
int Expr::compare(const Expr &b) const {
  if (this == &b) return 0;

  Kind ak = getKind(), bk = b.getKind();
  if (ak!=bk)
    return (ak < bk) ? -1 : 1;

  if (hashValue != b.hashValue) 
    return (hashValue < b.hashValue) ? -1 : 1;

  if (int res = compareContents(b)) 
    return res;

  unsigned aN = getNumKids();
  for (unsigned i=0; i<aN; i++)
    if (int res = getKid(i).compare(b.getKid(i)))
      return res;

  return 0;
}

void Expr::printKind(std::ostream &os, Kind k) {
  switch(k) {
#define X(C) case C: os << #C; break
    X(IConstant);
    X(FConstant);
    X(NotOptimized);
    X(Read);
    X(Select);
    X(Concat);
    X(Extract);
    X(ZExt);
    X(SExt);
    X(FPExt);
    X(FPTrunc);
    X(UIToFP);
    X(SIToFP);
    X(FOrd1);
    X(Add);
    X(Sub);
    X(Mul);
    X(UDiv);
    X(SDiv);
    X(URem);
    X(SRem);
    X(FAdd);
    X(FSub);
    X(FMul);
    X(FDiv);
    X(FRem);
    X(Not);
    X(And);
    X(Or);
    X(Xor);
    X(Shl);
    X(LShr);
    X(AShr);
    X(Eq);
    X(Ne);
    X(Ult);
    X(Ule);
    X(Ugt);
    X(Uge);
    X(Slt);
    X(Sle);
    X(Sgt);
    X(Sge);
    X(FOrd);
    X(FOeq);
    X(FOlt);
    X(FOle);
    X(FOgt);
    X(FOge);
    X(FOne);
    X(FUno);
    X(FUeq);
    X(FUlt);
    X(FUle);
    X(FUgt);
    X(FUge);
    X(FUne);
#undef X
  default:
    assert(0 && "invalid kind");
    }
}

////////
//
// Simple hash functions for various kinds of Exprs
//
///////

unsigned Expr::computeHash() {
  unsigned res = getKind() * Expr::MAGIC_HASH_CONSTANT;

  int n = getNumKids();
  for (int i = 0; i < n; i++) {
    res <<= 1;
    res ^= getKid(i)->hash() * Expr::MAGIC_HASH_CONSTANT;
  }
  
  hashValue = res;
  return hashValue;
}

unsigned IConstantExpr::computeHash() {
  hashValue = value.getHashValue() ^ (getWidth() * MAGIC_HASH_CONSTANT);
  return hashValue;
}

unsigned FConstantExpr::computeHash() {
  hashValue = value.getHashValue() ^ (getWidth() * MAGIC_HASH_CONSTANT);
  return hashValue;
}

unsigned CastExpr::computeHash() {
  unsigned res = getWidth() * Expr::MAGIC_HASH_CONSTANT;
  hashValue = res ^ src->hash() * Expr::MAGIC_HASH_CONSTANT;
  return hashValue;
}

unsigned FConvertExpr::computeHash() {
  unsigned res = getWidth() * Expr::MAGIC_HASH_CONSTANT;
  hashValue = res ^ src->hash() * Expr::MAGIC_HASH_CONSTANT;
  return hashValue;
}

unsigned ExtractExpr::computeHash() {
  unsigned res = offset * Expr::MAGIC_HASH_CONSTANT;
  res ^= getWidth() * Expr::MAGIC_HASH_CONSTANT;
  hashValue = res ^ expr->hash() * Expr::MAGIC_HASH_CONSTANT;
  return hashValue;
}

unsigned ReadExpr::computeHash() {
  unsigned res = index->hash() * Expr::MAGIC_HASH_CONSTANT;
  res ^= updates.hash();
  hashValue = res;
  return hashValue;
}

unsigned NotExpr::computeHash() {
  unsigned hashValue = expr->hash() * Expr::MAGIC_HASH_CONSTANT * Expr::Not;
  return hashValue;
}

ref<Expr> Expr::createFromKind(Kind k, std::vector<CreateArg> args) {
  unsigned numArgs = args.size();
  (void) numArgs;

  switch(k) {
    case IConstant:
    case Extract:
    case Read:
    default:
      assert(0 && "invalid kind");

    case NotOptimized:
      assert(numArgs == 1 && args[0].isExpr() &&
             "invalid args array for given opcode");
      return NotOptimizedExpr::create(args[0].expr);
      
    case Select:
      assert(numArgs == 3 && args[0].isExpr() &&
             args[1].isExpr() && args[2].isExpr() &&
             "invalid args array for Select opcode");
      return SelectExpr::create(args[0].expr,
                                args[1].expr,
                                args[2].expr);

    case Concat: {
      assert(numArgs == 2 && args[0].isExpr() && args[1].isExpr() && 
             "invalid args array for Concat opcode");
      
      return ConcatExpr::create(args[0].expr, args[1].expr);
    }
      
#define CAST_EXPR_CASE(T)                                    \
      case T:                                                \
        assert(numArgs == 2 &&				     \
               args[0].isExpr() && args[1].isWidth() &&      \
               "invalid args array for given opcode");       \
      return T ## Expr::create(args[0].expr, args[1].width); \
      
#define BINARY_EXPR_CASE(T)                                 \
      case T:                                               \
        assert(numArgs == 2 &&                              \
               args[0].isExpr() && args[1].isExpr() &&      \
               "invalid args array for given opcode");      \
      return T ## Expr::create(args[0].expr, args[1].expr); \

      CAST_EXPR_CASE(ZExt);
      CAST_EXPR_CASE(SExt);
      
      BINARY_EXPR_CASE(Add);
      BINARY_EXPR_CASE(Sub);
      BINARY_EXPR_CASE(Mul);
      BINARY_EXPR_CASE(UDiv);
      BINARY_EXPR_CASE(SDiv);
      BINARY_EXPR_CASE(URem);
      BINARY_EXPR_CASE(SRem);
      BINARY_EXPR_CASE(And);
      BINARY_EXPR_CASE(Or);
      BINARY_EXPR_CASE(Xor);
      BINARY_EXPR_CASE(Shl);
      BINARY_EXPR_CASE(LShr);
      BINARY_EXPR_CASE(AShr);
      
      BINARY_EXPR_CASE(Eq);
      BINARY_EXPR_CASE(Ne);
      BINARY_EXPR_CASE(Ult);
      BINARY_EXPR_CASE(Ule);
      BINARY_EXPR_CASE(Ugt);
      BINARY_EXPR_CASE(Uge);
      BINARY_EXPR_CASE(Slt);
      BINARY_EXPR_CASE(Sle);
      BINARY_EXPR_CASE(Sgt);
      BINARY_EXPR_CASE(Sge);
  }
}


void Expr::printWidth(std::ostream &os, Width width) {
  switch(width) {
  case Expr::Bool: os << "Expr::Bool"; break;
  case Expr::Int8: os << "Expr::Int8"; break;
  case Expr::Int16: os << "Expr::Int16"; break;
  case Expr::Int32: os << "Expr::Int32"; break;
  case Expr::Int64: os << "Expr::Int64"; break;
  case Expr::Fl80: os << "Expr::Fl80"; break;
  default: os << "<invalid type: " << (unsigned) width << ">";
  }
}

ref<Expr> Expr::createImplies(ref<Expr> hyp, ref<Expr> conc) {
  return OrExpr::create(Expr::createIsZero(hyp), conc);
}

ref<Expr> Expr::createIsZero(ref<Expr> e) {
  return EqExpr::create(e, IConstantExpr::create(0, e->getWidth()));
}

void Expr::print(std::ostream &os) const {
  ExprPPrinter::printSingleExpr(os, (Expr*)this);
}

void Expr::dump() const {
  this->print(std::cerr);
  std::cerr << std::endl;
}

/***/

ref<Expr> IConstantExpr::fromMemory(void *address, Width width) {
  switch (width) {
  default: assert(0 && "invalid type");
<<<<<<< HEAD
  case  Expr::Bool: return IConstantExpr::create(*(( uint8_t*) address), width);
  case  Expr::Int8: return IConstantExpr::create(*(( uint8_t*) address), width);
  case Expr::Int16: return IConstantExpr::create(*((uint16_t*) address), width);
  case Expr::Int32: return IConstantExpr::create(*((uint32_t*) address), width);
  case Expr::Int64: return IConstantExpr::create(*((uint64_t*) address), width);
    // FIXME: Should support long double, at least.
=======
  case  Expr::Bool: return ConstantExpr::create(*(( uint8_t*) address), width);
  case  Expr::Int8: return ConstantExpr::create(*(( uint8_t*) address), width);
  case Expr::Int16: return ConstantExpr::create(*((uint16_t*) address), width);
  case Expr::Int32: return ConstantExpr::create(*((uint32_t*) address), width);
  case Expr::Int64: return ConstantExpr::create(*((uint64_t*) address), width);
  // FIXME: what about machines without x87 support?
  case Expr::Fl80:
    return ConstantExpr::alloc(llvm::APInt(width,
      (width+llvm::integerPartWidth-1)/llvm::integerPartWidth,
      (const uint64_t*)address));
>>>>>>> 3ee59a11
  }
}

void IConstantExpr::toMemory(void *address) {
  switch (getWidth()) {
  default: assert(0 && "invalid type");
  case  Expr::Bool: *(( uint8_t*) address) = getZExtValue(1); break;
  case  Expr::Int8: *(( uint8_t*) address) = getZExtValue(8); break;
  case Expr::Int16: *((uint16_t*) address) = getZExtValue(16); break;
  case Expr::Int32: *((uint32_t*) address) = getZExtValue(32); break;
  case Expr::Int64: *((uint64_t*) address) = getZExtValue(64); break;
  // FIXME: what about machines without x87 support?
  case Expr::Fl80:
    *((long double*) address) = *(long double*) value.getRawData();
    break;
  }
}

void IConstantExpr::toString(std::string &Res) const {
  Res = value.toString(10, false);
}

ref<IConstantExpr> IConstantExpr::Concat(const ref<IConstantExpr> &RHS) {
  Expr::Width W = getWidth() + RHS->getWidth();
  APInt Tmp(value);
  Tmp.zext(W);
  Tmp <<= RHS->getWidth();
  Tmp |= APInt(RHS->value).zext(W);

  return IConstantExpr::alloc(Tmp);
}

ref<IConstantExpr> IConstantExpr::Extract(unsigned Offset, Width W) {
  return IConstantExpr::alloc(APInt(value.ashr(Offset)).zextOrTrunc(W));
}

ref<IConstantExpr> IConstantExpr::ZExt(Width W) {
  return IConstantExpr::alloc(APInt(value).zextOrTrunc(W));
}

ref<IConstantExpr> IConstantExpr::SExt(Width W) {
  return IConstantExpr::alloc(APInt(value).sextOrTrunc(W));
}

ref<IConstantExpr> IConstantExpr::Add(const ref<IConstantExpr> &RHS) {
  return IConstantExpr::alloc(value + RHS->value);
}

ref<IConstantExpr> IConstantExpr::Neg() {
  return IConstantExpr::alloc(-value);
}

ref<IConstantExpr> IConstantExpr::Sub(const ref<IConstantExpr> &RHS) {
  return IConstantExpr::alloc(value - RHS->value);
}

ref<IConstantExpr> IConstantExpr::Mul(const ref<IConstantExpr> &RHS) {
  return IConstantExpr::alloc(value * RHS->value);
}

ref<IConstantExpr> IConstantExpr::UDiv(const ref<IConstantExpr> &RHS) {
  return IConstantExpr::alloc(value.udiv(RHS->value));
}

ref<IConstantExpr> IConstantExpr::SDiv(const ref<IConstantExpr> &RHS) {
  return IConstantExpr::alloc(value.sdiv(RHS->value));
}

ref<IConstantExpr> IConstantExpr::URem(const ref<IConstantExpr> &RHS) {
  return IConstantExpr::alloc(value.urem(RHS->value));
}

ref<IConstantExpr> IConstantExpr::SRem(const ref<IConstantExpr> &RHS) {
  return IConstantExpr::alloc(value.srem(RHS->value));
}

ref<IConstantExpr> IConstantExpr::And(const ref<IConstantExpr> &RHS) {
  return IConstantExpr::alloc(value & RHS->value);
}

ref<IConstantExpr> IConstantExpr::Or(const ref<IConstantExpr> &RHS) {
  return IConstantExpr::alloc(value | RHS->value);
}

ref<IConstantExpr> IConstantExpr::Xor(const ref<IConstantExpr> &RHS) {
  return IConstantExpr::alloc(value ^ RHS->value);
}

ref<IConstantExpr> IConstantExpr::Shl(const ref<IConstantExpr> &RHS) {
  return IConstantExpr::alloc(value.shl(RHS->value));
}

ref<IConstantExpr> IConstantExpr::LShr(const ref<IConstantExpr> &RHS) {
  return IConstantExpr::alloc(value.lshr(RHS->value));
}

ref<IConstantExpr> IConstantExpr::AShr(const ref<IConstantExpr> &RHS) {
  return IConstantExpr::alloc(value.ashr(RHS->value));
}

ref<IConstantExpr> IConstantExpr::Not() {
  return IConstantExpr::alloc(~value);
}

ref<IConstantExpr> IConstantExpr::Eq(const ref<IConstantExpr> &RHS) {
  return IConstantExpr::alloc(value == RHS->value, Expr::Bool);
}

ref<IConstantExpr> IConstantExpr::Ne(const ref<IConstantExpr> &RHS) {
  return IConstantExpr::alloc(value != RHS->value, Expr::Bool);
}

ref<IConstantExpr> IConstantExpr::Ult(const ref<IConstantExpr> &RHS) {
  return IConstantExpr::alloc(value.ult(RHS->value), Expr::Bool);
}

ref<IConstantExpr> IConstantExpr::Ule(const ref<IConstantExpr> &RHS) {
  return IConstantExpr::alloc(value.ule(RHS->value), Expr::Bool);
}

ref<IConstantExpr> IConstantExpr::Ugt(const ref<IConstantExpr> &RHS) {
  return IConstantExpr::alloc(value.ugt(RHS->value), Expr::Bool);
}

ref<IConstantExpr> IConstantExpr::Uge(const ref<IConstantExpr> &RHS) {
  return IConstantExpr::alloc(value.uge(RHS->value), Expr::Bool);
}

ref<IConstantExpr> IConstantExpr::Slt(const ref<IConstantExpr> &RHS) {
  return IConstantExpr::alloc(value.slt(RHS->value), Expr::Bool);
}

ref<IConstantExpr> IConstantExpr::Sle(const ref<IConstantExpr> &RHS) {
  return IConstantExpr::alloc(value.sle(RHS->value), Expr::Bool);
}

ref<IConstantExpr> IConstantExpr::Sgt(const ref<IConstantExpr> &RHS) {
  return IConstantExpr::alloc(value.sgt(RHS->value), Expr::Bool);
}

ref<IConstantExpr> IConstantExpr::Sge(const ref<IConstantExpr> &RHS) {
  return IConstantExpr::alloc(value.sge(RHS->value), Expr::Bool);
}

ref<FConstantExpr> IConstantExpr::UIToFP(const fltSemantics *sem) {
  return IToFP(sem, false);
}

ref<FConstantExpr> IConstantExpr::SIToFP(const fltSemantics *sem) {
  return IToFP(sem, true);
}

ref<FConstantExpr> IConstantExpr::IToFP(const fltSemantics *sem, bool isUnsigned) {
  APFloat res(*sem, 0);
  res.convertFromAPInt(value,
                       isUnsigned,
                       APFloat::rmTowardZero);
  return FConstantExpr::create(res);
}

/***/

unsigned FPExpr::getWidth() const {
  const fltSemantics *s = getSemantics();
  if (s == &APFloat::IEEEsingle) 
    return 32;
  if (s == &APFloat::IEEEdouble) 
    return 64;
  if (s == &APFloat::IEEEquad || s == &APFloat::PPCDoubleDouble) 
    return 128;
  if (s == &APFloat::x87DoubleExtended) 
    return 80;

  assert(0 && "unknown format");
  return 0;
}

void FConstantExpr::toMemory(void *address) {
  const fltSemantics *s = &value.getSemantics();
       if (s == &APFloat::IEEEsingle) 
    *((float  *) address) = value.convertToFloat();
  else if (s == &APFloat::IEEEdouble) 
    *((double *) address) = value.convertToDouble();
  else
    assert(0 && "unknown format");
}

FPExpr::FPCategories FConstantExpr::getCategories() const {
  if (value.isZero())
    return fcMaybeZero;
  if (value.isInfinity()) {
    if (value.isNegative())
      return fcMaybeNInf;
    else
      return fcMaybePInf;
  }
  if (value.isNaN())
    return fcMaybeNaN;
  return value.isNegative() ? fcMaybeNNorm : fcMaybePNorm;
}

ref<FConstantExpr> FConstantExpr::FAdd(const ref<FConstantExpr> &RHS) {
  APFloat f = value;
  f.add(RHS->value, APFloat::rmNearestTiesToEven);
  return FConstantExpr::create(f);
}

ref<FConstantExpr> FConstantExpr::FSub(const ref<FConstantExpr> &RHS) {
  APFloat f = value;
  f.subtract(RHS->value, APFloat::rmNearestTiesToEven);
  return FConstantExpr::create(f);
}

ref<FConstantExpr> FConstantExpr::FMul(const ref<FConstantExpr> &RHS) {
  APFloat f = value;
  f.multiply(RHS->value, APFloat::rmNearestTiesToEven);
  return FConstantExpr::create(f);
}

ref<FConstantExpr> FConstantExpr::FDiv(const ref<FConstantExpr> &RHS) {
  APFloat f = value;
  f.divide(RHS->value, APFloat::rmNearestTiesToEven);
  return FConstantExpr::create(f);
}

ref<FConstantExpr> FConstantExpr::FRem(const ref<FConstantExpr> &RHS) {
  APFloat f = value;
  f.mod(RHS->value, APFloat::rmNearestTiesToEven);
  return FConstantExpr::create(f);
}

ref<FConstantExpr> FConstantExpr::FPExt(const fltSemantics *sem) {
  APFloat f = value;
  bool losesInfo;
  f.convert(*sem, APFloat::rmNearestTiesToEven, &losesInfo);
  return FConstantExpr::create(f);
}

ref<FConstantExpr> FConstantExpr::FPTrunc(const fltSemantics *sem) {
  return FPExt(sem);
}

ref<IConstantExpr> FConstantExpr::FOeq(const ref<FConstantExpr> &RHS) {
  return IConstantExpr::create(value.compare(RHS->value) == APFloat::cmpEqual, Expr::Bool);
}

ref<IConstantExpr> FConstantExpr::FOlt(const ref<FConstantExpr> &RHS) {
  return IConstantExpr::create(value.compare(RHS->value) == APFloat::cmpLessThan, Expr::Bool);
}

ref<IConstantExpr> FConstantExpr::FOrd() {
  return IConstantExpr::create(!value.isNaN(), Expr::Bool);
}

int FConstantExpr::compareContents(const Expr &b) const {
  const FConstantExpr &cb = static_cast<const FConstantExpr&>(b);
  const fltSemantics *s1 = getSemantics(),
                     *s2 = cb.getSemantics();
  if (s1 != s2)
    return s1 < s2 ? -1 : 1;

  /* We order FP values using their bitwise representations */
  APInt i1 = value.bitcastToAPInt(),
        i2 = cb.value.bitcastToAPInt();
  assert(i1.getBitWidth() == i2.getBitWidth() && "bitwidths of FP constants with same semantics unequal");
  if (i1 == i2)
    return 0;
  return i1.ult(i2) ? -1 : 1;
}

/***/

ref<Expr>  NotOptimizedExpr::create(ref<Expr> src) {
  return NotOptimizedExpr::alloc(src);
}

/***/

extern "C" void vc_DeleteExpr(void*);

Array::~Array() {
  // FIXME: This shouldn't be necessary.
  if (stpInitialArray) {
    ::vc_DeleteExpr(stpInitialArray);
    stpInitialArray = 0;
  }
}

/***/

ref<Expr> ReadExpr::create(const UpdateList &ul, ref<Expr> index) {
  // rollback index when possible... 

  // XXX this doesn't really belong here... there are basically two
  // cases, one is rebuild, where we want to optimistically try various
  // optimizations when the index has changed, and the other is 
  // initial creation, where we expect the ObjectState to have constructed
  // a smart UpdateList so it is not worth rescanning.

  const UpdateNode *un = ul.head;
  for (; un; un=un->next) {
    ref<Expr> cond = EqExpr::create(index, un->index);
    
    if (IConstantExpr *CE = dyn_cast<IConstantExpr>(cond)) {
      if (CE->isTrue())
        return un->value;
    } else {
      break;
    }
  }

  return ReadExpr::alloc(ul, index);
}

int ReadExpr::compareContents(const Expr &b) const { 
  return updates.compare(static_cast<const ReadExpr&>(b).updates);
}

ref<Expr> SelectExpr::create(ref<Expr> c, ref<Expr> t, ref<Expr> f) {
  Expr::Width kt = t->getWidth();

  assert(c->getWidth()==Bool && "type mismatch");
  assert(kt==f->getWidth() && "type mismatch");

  if (IConstantExpr *CE = dyn_cast<IConstantExpr>(c)) {
    return CE->isTrue() ? t : f;
  } else if (t==f) {
    return t;
  } else if (kt==Expr::Bool) { // c ? t : f  <=> (c and t) or (not c and f)
    if (IConstantExpr *CE = dyn_cast<IConstantExpr>(t)) {      
      if (CE->isTrue()) {
        return OrExpr::create(c, f);
      } else {
        return AndExpr::create(Expr::createIsZero(c), f);
      }
    } else if (IConstantExpr *CE = dyn_cast<IConstantExpr>(f)) {
      if (CE->isTrue()) {
        return OrExpr::create(Expr::createIsZero(c), t);
      } else {
        return AndExpr::create(c, t);
      }
    }
  }
  
  return SelectExpr::alloc(c, t, f);
}

/***/

ref<Expr> ConcatExpr::create(const ref<Expr> &l, const ref<Expr> &r) {
  Expr::Width w = l->getWidth() + r->getWidth();
  
  // Fold concatenation of constants.
  //
  // FIXME: concat 0 x -> zext x ?
  if (IConstantExpr *lCE = dyn_cast<IConstantExpr>(l))
    if (IConstantExpr *rCE = dyn_cast<IConstantExpr>(r))
      return lCE->Concat(rCE);

  // Merge contiguous Extracts
  if (ExtractExpr *ee_left = dyn_cast<ExtractExpr>(l)) {
    if (ExtractExpr *ee_right = dyn_cast<ExtractExpr>(r)) {
      if (ee_left->expr == ee_right->expr &&
          ee_right->offset + ee_right->width == ee_left->offset) {
        return ExtractExpr::create(ee_left->expr, ee_right->offset, w);
      }
    }
  }

  return ConcatExpr::alloc(l, r);
}

/// Shortcut to concat N kids.  The chain returned is unbalanced to the right
ref<Expr> ConcatExpr::createN(unsigned n_kids, const ref<Expr> kids[]) {
  assert(n_kids > 0);
  if (n_kids == 1)
    return kids[0];
  
  ref<Expr> r = ConcatExpr::create(kids[n_kids-2], kids[n_kids-1]);
  for (int i=n_kids-3; i>=0; i--)
    r = ConcatExpr::create(kids[i], r);
  return r;
}

/// Shortcut to concat 4 kids.  The chain returned is unbalanced to the right
ref<Expr> ConcatExpr::create4(const ref<Expr> &kid1, const ref<Expr> &kid2,
                              const ref<Expr> &kid3, const ref<Expr> &kid4) {
  return ConcatExpr::create(kid1, ConcatExpr::create(kid2, ConcatExpr::create(kid3, kid4)));
}

/// Shortcut to concat 8 kids.  The chain returned is unbalanced to the right
ref<Expr> ConcatExpr::create8(const ref<Expr> &kid1, const ref<Expr> &kid2,
			      const ref<Expr> &kid3, const ref<Expr> &kid4,
			      const ref<Expr> &kid5, const ref<Expr> &kid6,
			      const ref<Expr> &kid7, const ref<Expr> &kid8) {
  return ConcatExpr::create(kid1, ConcatExpr::create(kid2, ConcatExpr::create(kid3, 
			      ConcatExpr::create(kid4, ConcatExpr::create4(kid5, kid6, kid7, kid8)))));
}

/***/

ref<Expr> ExtractExpr::create(ref<Expr> expr, unsigned off, Width w) {
  unsigned kw = expr->getWidth();
  assert(w > 0 && off + w <= kw && "invalid extract");
  
  if (w == kw) {
    return expr;
  } else if (IConstantExpr *CE = dyn_cast<IConstantExpr>(expr)) {
    return CE->Extract(off, w);
  } else {
    // Extract(Concat)
    if (ConcatExpr *ce = dyn_cast<ConcatExpr>(expr)) {
      // if the extract skips the right side of the concat
      if (off >= ce->getRight()->getWidth())
	return ExtractExpr::create(ce->getLeft(), off - ce->getRight()->getWidth(), w);
      
      // if the extract skips the left side of the concat
      if (off + w <= ce->getRight()->getWidth())
	return ExtractExpr::create(ce->getRight(), off, w);

      // E(C(x,y)) = C(E(x), E(y))
      return ConcatExpr::create(ExtractExpr::create(ce->getKid(0), 0, w - ce->getKid(1)->getWidth() + off),
				ExtractExpr::create(ce->getKid(1), off, ce->getKid(1)->getWidth() - off));
    }
  }
  
  return ExtractExpr::alloc(expr, off, w);
}

/***/

ref<Expr> NotExpr::create(const ref<Expr> &e) {
  if (IConstantExpr *CE = dyn_cast<IConstantExpr>(e))
    return CE->Not();
  
  return NotExpr::alloc(e);
}


/***/

ref<Expr> ZExtExpr::create(const ref<Expr> &e, Width w) {
  unsigned kBits = e->getWidth();
  if (w == kBits) {
    return e;
  } else if (w < kBits) { // trunc
    return ExtractExpr::create(e, 0, w);
  } else if (IConstantExpr *CE = dyn_cast<IConstantExpr>(e)) {
    return CE->ZExt(w);
  } else {
    return ZExtExpr::alloc(e, w);
  }
}

ref<Expr> SExtExpr::create(const ref<Expr> &e, Width w) {
  unsigned kBits = e->getWidth();
  if (w == kBits) {
    return e;
  } else if (w < kBits) { // trunc
    return ExtractExpr::create(e, 0, w);
  } else if (IConstantExpr *CE = dyn_cast<IConstantExpr>(e)) {
    return CE->SExt(w);
  } else {    
    return SExtExpr::alloc(e, w);
  }
}

/***/

#define FCCREATE(_e_op, _op) \
ref<Expr> _e_op::create(const ref<Expr> &e, const fltSemantics *sem) { \
  FPExpr *fe = e->asFPExpr();                                          \
  assert(fe && "arg must be an FPExpr");                               \
  if (fe->getSemantics() == sem) {                                     \
    return e;                                                          \
  } else if (FConstantExpr *CE = dyn_cast<FConstantExpr>(e)) {         \
    return CE->_op(sem);                                               \
  } else {                                                             \
    return _e_op::alloc(e, sem);                                       \
  }                                                                    \
}

FCCREATE(FPExtExpr, FPExt)
FCCREATE(FPTruncExpr, FPTrunc)

#define I2FCREATE(_e_op, _op) \
ref<Expr> _e_op::create(const ref<Expr> &e, const fltSemantics *sem) { \
  if (IConstantExpr *CE = dyn_cast<IConstantExpr>(e)) {                \
    return CE->_op(sem);                                               \
  } else {                                                             \
    return _e_op::alloc(e, sem);                                       \
  }                                                                    \
}

I2FCREATE(UIToFPExpr, UIToFP)
I2FCREATE(SIToFPExpr, SIToFP)

/***/

static ref<Expr> AndExpr_create(Expr *l, Expr *r);
static ref<Expr> XorExpr_create(Expr *l, Expr *r);

static ref<Expr> EqExpr_createPartial(Expr *l, const ref<IConstantExpr> &cr);
static ref<Expr> AndExpr_createPartialR(const ref<IConstantExpr> &cl, Expr *r);
static ref<Expr> SubExpr_createPartialR(const ref<IConstantExpr> &cl, Expr *r);
static ref<Expr> XorExpr_createPartialR(const ref<IConstantExpr> &cl, Expr *r);

static ref<Expr> AddExpr_createPartialR(const ref<IConstantExpr> &cl, Expr *r) {
  Expr::Width type = cl->getWidth();

  if (type==Expr::Bool) {
    return XorExpr_createPartialR(cl, r);
  } else if (cl->isZero()) {
    return r;
  } else {
    Expr::Kind rk = r->getKind();
    if (rk==Expr::Add && isa<IConstantExpr>(r->getKid(0))) { // A + (B+c) == (A+B) + c
      return AddExpr::create(AddExpr::create(cl, r->getKid(0)),
                             r->getKid(1));
    } else if (rk==Expr::Sub && isa<IConstantExpr>(r->getKid(0))) { // A + (B-c) == (A+B) - c
      return SubExpr::create(AddExpr::create(cl, r->getKid(0)),
                             r->getKid(1));
    } else {
      return AddExpr::alloc(cl, r);
    }
  }
}
static ref<Expr> AddExpr_createPartial(Expr *l, const ref<IConstantExpr> &cr) {
  return AddExpr_createPartialR(cr, l);
}
static ref<Expr> AddExpr_create(Expr *l, Expr *r) {
  Expr::Width type = l->getWidth();

  if (type == Expr::Bool) {
    return XorExpr_create(l, r);
  } else {
    Expr::Kind lk = l->getKind(), rk = r->getKind();
    if (lk==Expr::Add && isa<IConstantExpr>(l->getKid(0))) { // (k+a)+b = k+(a+b)
      return AddExpr::create(l->getKid(0),
                             AddExpr::create(l->getKid(1), r));
    } else if (lk==Expr::Sub && isa<IConstantExpr>(l->getKid(0))) { // (k-a)+b = k+(b-a)
      return AddExpr::create(l->getKid(0),
                             SubExpr::create(r, l->getKid(1)));
    } else if (rk==Expr::Add && isa<IConstantExpr>(r->getKid(0))) { // a + (k+b) = k+(a+b)
      return AddExpr::create(r->getKid(0),
                             AddExpr::create(l, r->getKid(1)));
    } else if (rk==Expr::Sub && isa<IConstantExpr>(r->getKid(0))) { // a + (k-b) = k+(a-b)
      return AddExpr::create(r->getKid(0),
                             SubExpr::create(l, r->getKid(1)));
    } else {
      return AddExpr::alloc(l, r);
    }
  }  
}

static ref<Expr> SubExpr_createPartialR(const ref<IConstantExpr> &cl, Expr *r) {
  Expr::Width type = cl->getWidth();

  if (type==Expr::Bool) {
    return XorExpr_createPartialR(cl, r);
  } else {
    Expr::Kind rk = r->getKind();
    if (rk==Expr::Add && isa<IConstantExpr>(r->getKid(0))) { // A - (B+c) == (A-B) - c
      return SubExpr::create(SubExpr::create(cl, r->getKid(0)),
                             r->getKid(1));
    } else if (rk==Expr::Sub && isa<IConstantExpr>(r->getKid(0))) { // A - (B-c) == (A-B) + c
      return AddExpr::create(SubExpr::create(cl, r->getKid(0)),
                             r->getKid(1));
    } else {
      return SubExpr::alloc(cl, r);
    }
  }
}
static ref<Expr> SubExpr_createPartial(Expr *l, const ref<IConstantExpr> &cr) {
  // l - c => l + (-c)
  return AddExpr_createPartial(l, 
                               IConstantExpr::alloc(0, cr->getWidth())->Sub(cr));
}
static ref<Expr> SubExpr_create(Expr *l, Expr *r) {
  Expr::Width type = l->getWidth();

  if (type == Expr::Bool) {
    return XorExpr_create(l, r);
  } else if (*l==*r) {
    return IConstantExpr::alloc(0, type);
  } else {
    Expr::Kind lk = l->getKind(), rk = r->getKind();
    if (lk==Expr::Add && isa<IConstantExpr>(l->getKid(0))) { // (k+a)-b = k+(a-b)
      return AddExpr::create(l->getKid(0),
                             SubExpr::create(l->getKid(1), r));
    } else if (lk==Expr::Sub && isa<IConstantExpr>(l->getKid(0))) { // (k-a)-b = k-(a+b)
      return SubExpr::create(l->getKid(0),
                             AddExpr::create(l->getKid(1), r));
    } else if (rk==Expr::Add && isa<IConstantExpr>(r->getKid(0))) { // a - (k+b) = (a-c) - k
      return SubExpr::create(SubExpr::create(l, r->getKid(1)),
                             r->getKid(0));
    } else if (rk==Expr::Sub && isa<IConstantExpr>(r->getKid(0))) { // a - (k-b) = (a+b) - k
      return SubExpr::create(AddExpr::create(l, r->getKid(1)),
                             r->getKid(0));
    } else {
      return SubExpr::alloc(l, r);
    }
  }  
}

static ref<Expr> MulExpr_createPartialR(const ref<IConstantExpr> &cl, Expr *r) {
  Expr::Width type = cl->getWidth();

  if (type == Expr::Bool) {
    return AndExpr_createPartialR(cl, r);
  } else if (cl->isOne()) {
    return r;
  } else if (cl->isZero()) {
    return cl;
  } else {
    return MulExpr::alloc(cl, r);
  }
}
static ref<Expr> MulExpr_createPartial(Expr *l, const ref<IConstantExpr> &cr) {
  return MulExpr_createPartialR(cr, l);
}
static ref<Expr> MulExpr_create(Expr *l, Expr *r) {
  Expr::Width type = l->getWidth();
  
  if (type == Expr::Bool) {
    return AndExpr::alloc(l, r);
  } else {
    return MulExpr::alloc(l, r);
  }
}

static ref<Expr> AndExpr_createPartial(Expr *l, const ref<IConstantExpr> &cr) {
  if (cr->isAllOnes()) {
    return l;
  } else if (cr->isZero()) {
    return cr;
  } else {
    return AndExpr::alloc(l, cr);
  }
}
static ref<Expr> AndExpr_createPartialR(const ref<IConstantExpr> &cl, Expr *r) {
  return AndExpr_createPartial(r, cl);
}
static ref<Expr> AndExpr_create(Expr *l, Expr *r) {
  return AndExpr::alloc(l, r);
}

static ref<Expr> OrExpr_createPartial(Expr *l, const ref<IConstantExpr> &cr) {
  if (cr->isAllOnes()) {
    return cr;
  } else if (cr->isZero()) {
    return l;
  } else {
    return OrExpr::alloc(l, cr);
  }
}
static ref<Expr> OrExpr_createPartialR(const ref<IConstantExpr> &cl, Expr *r) {
  return OrExpr_createPartial(r, cl);
}
static ref<Expr> OrExpr_create(Expr *l, Expr *r) {
  return OrExpr::alloc(l, r);
}

static ref<Expr> XorExpr_createPartialR(const ref<IConstantExpr> &cl, Expr *r) {
  if (cl->isZero()) {
    return r;
  } else if (cl->getWidth() == Expr::Bool) {
    return EqExpr_createPartial(r, IConstantExpr::create(0, Expr::Bool));
  } else {
    return XorExpr::alloc(cl, r);
  }
}

static ref<Expr> XorExpr_createPartial(Expr *l, const ref<IConstantExpr> &cr) {
  return XorExpr_createPartialR(cr, l);
}
static ref<Expr> XorExpr_create(Expr *l, Expr *r) {
  return XorExpr::alloc(l, r);
}

static ref<Expr> UDivExpr_create(const ref<Expr> &l, const ref<Expr> &r) {
  if (l->getWidth() == Expr::Bool) { // r must be 1
    return l;
  } else{
    return UDivExpr::alloc(l, r);
  }
}

static ref<Expr> SDivExpr_create(const ref<Expr> &l, const ref<Expr> &r) {
  if (l->getWidth() == Expr::Bool) { // r must be 1
    return l;
  } else{
    return SDivExpr::alloc(l, r);
  }
}

static ref<Expr> URemExpr_create(const ref<Expr> &l, const ref<Expr> &r) {
  if (l->getWidth() == Expr::Bool) { // r must be 1
    return IConstantExpr::create(0, Expr::Bool);
  } else{
    return URemExpr::alloc(l, r);
  }
}

static ref<Expr> SRemExpr_create(const ref<Expr> &l, const ref<Expr> &r) {
  if (l->getWidth() == Expr::Bool) { // r must be 1
    return IConstantExpr::create(0, Expr::Bool);
  } else{
    return SRemExpr::alloc(l, r);
  }
}

static ref<Expr> ShlExpr_create(const ref<Expr> &l, const ref<Expr> &r) {
  if (l->getWidth() == Expr::Bool) { // l & !r
    return AndExpr::create(l, Expr::createIsZero(r));
  } else{
    return ShlExpr::alloc(l, r);
  }
}

static ref<Expr> LShrExpr_create(const ref<Expr> &l, const ref<Expr> &r) {
  if (l->getWidth() == Expr::Bool) { // l & !r
    return AndExpr::create(l, Expr::createIsZero(r));
  } else{
    return LShrExpr::alloc(l, r);
  }
}

static ref<Expr> AShrExpr_create(const ref<Expr> &l, const ref<Expr> &r) {
  if (l->getWidth() == Expr::Bool) { // l
    return l;
  } else{
    return AShrExpr::alloc(l, r);
  }
}

#define BCREATE_R(_e_op, _op, partialL, partialR) \
ref<Expr>  _e_op ::create(const ref<Expr> &l, const ref<Expr> &r) { \
  assert(l->getWidth()==r->getWidth() && "type mismatch");              \
  if (IConstantExpr *cl = dyn_cast<IConstantExpr>(l)) {                   \
    if (IConstantExpr *cr = dyn_cast<IConstantExpr>(r))                   \
      return cl->_op(cr);                                               \
    return _e_op ## _createPartialR(cl, r.get());                       \
  } else if (IConstantExpr *cr = dyn_cast<IConstantExpr>(r)) {            \
    return _e_op ## _createPartial(l.get(), cr);                        \
  }                                                                     \
  return _e_op ## _create(l.get(), r.get());                            \
}

#define BCREATE(_e_op, _op) \
ref<Expr>  _e_op ::create(const ref<Expr> &l, const ref<Expr> &r) { \
  assert(l->getWidth()==r->getWidth() && "type mismatch");          \
  if (IConstantExpr *cl = dyn_cast<IConstantExpr>(l))                 \
    if (IConstantExpr *cr = dyn_cast<IConstantExpr>(r))               \
      return cl->_op(cr);                                           \
  return _e_op ## _create(l, r);                                    \
}

BCREATE_R(AddExpr, Add, AddExpr_createPartial, AddExpr_createPartialR)
BCREATE_R(SubExpr, Sub, SubExpr_createPartial, SubExpr_createPartialR)
BCREATE_R(MulExpr, Mul, MulExpr_createPartial, MulExpr_createPartialR)
BCREATE_R(AndExpr, And, AndExpr_createPartial, AndExpr_createPartialR)
BCREATE_R(OrExpr, Or, OrExpr_createPartial, OrExpr_createPartialR)
BCREATE_R(XorExpr, Xor, XorExpr_createPartial, XorExpr_createPartialR)
BCREATE(UDivExpr, UDiv)
BCREATE(SDivExpr, SDiv)
BCREATE(URemExpr, URem)
BCREATE(SRemExpr, SRem)
BCREATE(ShlExpr, Shl)
BCREATE(LShrExpr, LShr)
BCREATE(AShrExpr, AShr)

static ref<Expr> FAddExpr_create(const ref<Expr> &l, const ref<Expr> &r) {
  return FAddExpr::alloc(l, r);
}

static ref<Expr> FSubExpr_create(const ref<Expr> &l, const ref<Expr> &r) {
  return FSubExpr::alloc(l, r);
}

static ref<Expr> FMulExpr_create(const ref<Expr> &l, const ref<Expr> &r) {
  return FMulExpr::alloc(l, r);
}

static ref<Expr> FDivExpr_create(const ref<Expr> &l, const ref<Expr> &r) {
  return FDivExpr::alloc(l, r);
}

static ref<Expr> FRemExpr_create(const ref<Expr> &l, const ref<Expr> &r) {
  return FRemExpr::alloc(l, r);
}

#define FBCREATE(_e_op, _op) \
ref<Expr>  _e_op ::create(const ref<Expr> &l, const ref<Expr> &r) { \
  assert(l->getWidth()==r->getWidth() && "type mismatch");          \
  if (FConstantExpr *cl = dyn_cast<FConstantExpr>(l))                 \
    if (FConstantExpr *cr = dyn_cast<FConstantExpr>(r))               \
      return cl->_op(cr);                                           \
  return _e_op ## _create(l, r);                                    \
}

FBCREATE(FAddExpr, FAdd)
FBCREATE(FSubExpr, FSub)
FBCREATE(FMulExpr, FMul)
FBCREATE(FDivExpr, FDiv)
FBCREATE(FRemExpr, FRem)

// N.B. The NaN semantics for these functions were taken from the following source:
//   DRAFT Standard for
//   Floating-Point Arithmetic P754
//   Draft 1.2.9
//   (section 9.2)
// and confirmed using real calculations.

FPExpr::FPCategories FAddExpr::getCategories() const {
  FPCategories lcat = left->asFPExpr()->getCategories();
  FPCategories rcat = right->asFPExpr()->getCategories();
  int cat = 0;
  if (lcat == fcAll || rcat == fcAll)
    return fcAll;
  if ((lcat & fcMaybePNorm && rcat & fcMaybeNNorm)
   || (lcat & fcMaybeNNorm && rcat & fcMaybePNorm)
   || (lcat & fcMaybeZero && rcat & fcMaybeZero))
    cat |= fcMaybeZero;
  if ((lcat & fcMaybePNorm && rcat & fcMaybePNorm)
   || (lcat & fcMaybeZero && rcat & fcMaybePNorm)
   || (lcat & fcMaybePNorm && rcat & fcMaybeZero)
   || (lcat & fcMaybePNorm && rcat & fcMaybeNNorm)
   || (lcat & fcMaybeNNorm && rcat & fcMaybePNorm))
    cat |= fcMaybePNorm;
  if ((lcat & fcMaybeNNorm && rcat & fcMaybeNNorm)
   || (lcat & fcMaybeZero && rcat & fcMaybeNNorm)
   || (lcat & fcMaybeNNorm && rcat & fcMaybeZero)
   || (lcat & fcMaybePNorm && rcat & fcMaybeNNorm)
   || (lcat & fcMaybeNNorm && rcat & fcMaybePNorm))
    cat |= fcMaybeNNorm;
  if ((lcat & fcMaybePNorm && rcat & fcMaybePNorm)
   || (lcat & fcMaybePInf && rcat & fcMaybeZero)
   || (lcat & fcMaybeZero && rcat & fcMaybePInf)
   || (lcat & fcMaybePInf && rcat & fcMaybePNorm)
   || (lcat & fcMaybePNorm && rcat & fcMaybePInf)
   || (lcat & fcMaybePInf && rcat & fcMaybeNNorm)
   || (lcat & fcMaybeNNorm && rcat & fcMaybePInf)
   || (lcat & fcMaybePInf && rcat & fcMaybePInf))
    cat |= fcMaybePInf;
  if ((lcat & fcMaybeNNorm && rcat & fcMaybeNNorm)
   || (lcat & fcMaybeNInf && rcat & fcMaybeZero)
   || (lcat & fcMaybeZero && rcat & fcMaybeNInf)
   || (lcat & fcMaybeNInf && rcat & fcMaybePNorm)
   || (lcat & fcMaybePNorm && rcat & fcMaybeNInf)
   || (lcat & fcMaybeNInf && rcat & fcMaybeNNorm)
   || (lcat & fcMaybeNNorm && rcat & fcMaybeNInf)
   || (lcat & fcMaybeNInf && rcat & fcMaybeNInf))
    cat |= fcMaybeNInf;
  if ((lcat & fcMaybeNaN)
   || (rcat & fcMaybeNaN)
   || (lcat & fcMaybePInf && rcat & fcMaybeNInf)
   || (lcat & fcMaybeNInf && rcat & fcMaybePInf))
    cat |= fcMaybeNaN;
  return (FPCategories) cat;
}

FPExpr::FPCategories FSubExpr::getCategories() const {
  FPCategories lcat = left->asFPExpr()->getCategories();
  FPCategories rcat = right->asFPExpr()->getCategories();
  int cat = 0;
  if (lcat == fcAll || rcat == fcAll)
    return fcAll;
  if ((lcat & fcMaybePNorm && rcat & fcMaybePNorm)
   || (lcat & fcMaybeNNorm && rcat & fcMaybeNNorm)
   || (lcat & fcMaybeZero && rcat & fcMaybeZero))
    cat |= fcMaybeZero;
  if ((lcat & fcMaybePNorm && rcat & fcMaybeNNorm)
   || (lcat & fcMaybeZero && rcat & fcMaybeNNorm)
   || (lcat & fcMaybePNorm && rcat & fcMaybeZero)
   || (lcat & fcMaybePNorm && rcat & fcMaybePNorm)
   || (lcat & fcMaybeNNorm && rcat & fcMaybeNNorm))
    cat |= fcMaybePNorm;
  if ((lcat & fcMaybeNNorm && rcat & fcMaybePNorm)
   || (lcat & fcMaybeZero && rcat & fcMaybePNorm)
   || (lcat & fcMaybeNNorm && rcat & fcMaybeZero)
   || (lcat & fcMaybePNorm && rcat & fcMaybePNorm)
   || (lcat & fcMaybeNNorm && rcat & fcMaybeNNorm))
    cat |= fcMaybeNNorm;
  if ((lcat & fcMaybePNorm && rcat & fcMaybeNNorm)
   || (lcat & fcMaybePInf && rcat & fcMaybeZero)
   || (lcat & fcMaybeZero && rcat & fcMaybeNInf)
   || (lcat & fcMaybePInf && rcat & fcMaybeNNorm)
   || (lcat & fcMaybePNorm && rcat & fcMaybeNInf)
   || (lcat & fcMaybePInf && rcat & fcMaybePNorm)
   || (lcat & fcMaybeNNorm && rcat & fcMaybeNInf)
   || (lcat & fcMaybePInf && rcat & fcMaybeNInf))
    cat |= fcMaybePInf;
  if ((lcat & fcMaybeNNorm && rcat & fcMaybePNorm)
   || (lcat & fcMaybeNInf && rcat & fcMaybeZero)
   || (lcat & fcMaybeZero && rcat & fcMaybePInf)
   || (lcat & fcMaybeNInf && rcat & fcMaybePNorm)
   || (lcat & fcMaybePNorm && rcat & fcMaybePInf)
   || (lcat & fcMaybeNInf && rcat & fcMaybeNNorm)
   || (lcat & fcMaybeNNorm && rcat & fcMaybePInf)
   || (lcat & fcMaybeNInf && rcat & fcMaybePInf))
    cat |= fcMaybeNInf;
  if ((lcat & fcMaybeNaN)
   || (rcat & fcMaybeNaN)
   || (lcat & fcMaybePInf && rcat & fcMaybePInf)
   || (lcat & fcMaybeNInf && rcat & fcMaybeNInf))
    cat |= fcMaybeNaN;
  return (FPCategories) cat;
}

FPExpr::FPCategories FMulExpr::getCategories() const {
  FPCategories lcat = left->asFPExpr()->getCategories();
  FPCategories rcat = right->asFPExpr()->getCategories();
  int cat = 0;
  if (lcat == fcAll || rcat == fcAll)
    return fcAll;
  if ((lcat & fcMaybeZero && rcat & (fcMaybeNNorm | fcMaybeZero | fcMaybePNorm))
   || (rcat & fcMaybeZero && lcat & (fcMaybeNNorm | fcMaybeZero | fcMaybePNorm)))
    cat |= fcMaybeZero;
  if ((lcat & fcMaybePNorm && rcat & fcMaybePNorm)
   || (lcat & fcMaybeNNorm && rcat & fcMaybeNNorm))
    cat |= fcMaybePNorm;
  if ((lcat & fcMaybePNorm && rcat & fcMaybeNNorm)
   || (lcat & fcMaybeNNorm && rcat & fcMaybePNorm))
    cat |= fcMaybeNNorm;
  if ((lcat & (fcMaybePNorm | fcMaybePInf) && rcat & (fcMaybePNorm | fcMaybePInf))
   || (lcat & (fcMaybeNNorm | fcMaybeNInf) && rcat & (fcMaybeNNorm | fcMaybeNInf)))
    cat |= fcMaybePInf;
  if ((lcat & (fcMaybePNorm | fcMaybePInf) && rcat & (fcMaybeNNorm | fcMaybeNInf))
   || (lcat & (fcMaybeNNorm | fcMaybeNInf) && rcat & (fcMaybePNorm | fcMaybePInf)))
    cat |= fcMaybeNInf;
  if ((lcat & fcMaybeNaN)
   || (rcat & fcMaybeNaN)
   || (lcat & fcMaybeZero && rcat & (fcMaybeNInf | fcMaybePInf))
   || (rcat & fcMaybeZero && lcat & (fcMaybeNInf | fcMaybePInf)))
    cat |= fcMaybeNaN;
  return (FPCategories) cat;
}

FPExpr::FPCategories FDivExpr::getCategories() const {
  FPCategories lcat = left->asFPExpr()->getCategories();
  FPCategories rcat = right->asFPExpr()->getCategories();
  int cat = 0;
  if (lcat == fcAll || rcat == fcAll)
    return fcAll;
  if (lcat & (fcMaybeNNorm | fcMaybeZero | fcMaybePNorm) && rcat & (fcMaybeNNorm | fcMaybePNorm))
    cat |= fcMaybeZero;
  if ((lcat & fcMaybePNorm && rcat & fcMaybePNorm)
   || (lcat & fcMaybeNNorm && rcat & fcMaybeNNorm))
    cat |= fcMaybePNorm;
  if ((lcat & fcMaybePNorm && rcat & fcMaybeNNorm)
   || (lcat & fcMaybeNNorm && rcat & fcMaybePNorm))
    cat |= fcMaybeNNorm;
  if ((lcat & (fcMaybePNorm | fcMaybePInf) && rcat & (fcMaybePNorm | fcMaybeZero))
   || (lcat & (fcMaybeNNorm | fcMaybeNInf) && rcat & (fcMaybeNNorm | fcMaybeZero)))
    cat |= fcMaybePInf;
  if ((lcat & (fcMaybePNorm | fcMaybePInf) && rcat & (fcMaybeNNorm | fcMaybeZero))
   || (lcat & (fcMaybeNNorm | fcMaybeNInf) && rcat & (fcMaybePNorm | fcMaybeZero)))
    cat |= fcMaybeNInf;
  if ((lcat & fcMaybeNaN)
   || (rcat & fcMaybeNaN)
   || (lcat & fcMaybeZero && rcat & fcMaybeZero)
   || (rcat & (fcMaybeNInf | fcMaybePInf) && lcat & (fcMaybeNInf | fcMaybePInf)))
    cat |= fcMaybeNaN;
  return (FPCategories) cat;
}

FPExpr::FPCategories FRemExpr::getCategories() const {
  return fcAll; // TODO
}

FPExpr::FPCategories FPExtExpr::getCategories() const {
  return src->asFPExpr()->getCategories();
}

FPExpr::FPCategories FPTruncExpr::getCategories() const {
  int cat = src->asFPExpr()->getCategories();
  if (cat & fcMaybePNorm)
    cat |= fcMaybePInf;
  if (cat & fcMaybeNNorm)
    cat |= fcMaybeNInf;
  return (FPCategories) cat;
}

/* An interesting addition for the I->F cases would be to use STP
 * to determine which categories the result falls into */

FPExpr::FPCategories UIToFPExpr::getCategories() const {
  return (FPCategories) (fcMaybeZero | fcMaybePNorm);
}

FPExpr::FPCategories SIToFPExpr::getCategories() const {
  return (FPCategories) (fcMaybeNNorm | fcMaybeZero | fcMaybePNorm);
}

#define CMPCREATE(_e_op, _op) \
ref<Expr>  _e_op ::create(const ref<Expr> &l, const ref<Expr> &r) { \
  assert(l->getWidth()==r->getWidth() && "type mismatch");              \
  if (IConstantExpr *cl = dyn_cast<IConstantExpr>(l))                     \
    if (IConstantExpr *cr = dyn_cast<IConstantExpr>(r))                   \
      return cl->_op(cr);                                               \
  return _e_op ## _create(l, r);                                        \
}

#define CMPCREATE_T(_e_op, _op, _reflexive_e_op, partialL, partialR) \
ref<Expr>  _e_op ::create(const ref<Expr> &l, const ref<Expr> &r) {    \
  assert(l->getWidth()==r->getWidth() && "type mismatch");             \
  if (IConstantExpr *cl = dyn_cast<IConstantExpr>(l)) {                  \
    if (IConstantExpr *cr = dyn_cast<IConstantExpr>(r))                  \
      return cl->_op(cr);                                              \
    return partialR(cl, r.get());                                      \
  } else if (IConstantExpr *cr = dyn_cast<IConstantExpr>(r)) {           \
    return partialL(l.get(), cr);                                      \
  } else {                                                             \
    return _e_op ## _create(l.get(), r.get());                         \
  }                                                                    \
}
  

static ref<Expr> EqExpr_create(const ref<Expr> &l, const ref<Expr> &r) {
  if (l == r) {
    return IConstantExpr::alloc(1, Expr::Bool);
  } else {
    return EqExpr::alloc(l, r);
  }
}


/// Tries to optimize EqExpr cl == rd, where cl is a IConstantExpr and
/// rd a ReadExpr.  If rd is a read into an all-constant array,
/// returns a disjunction of equalities on the index.  Otherwise,
/// returns the initial equality expression. 
static ref<Expr> TryConstArrayOpt(const ref<ConstantExpr> &cl, 
				  ReadExpr *rd) {
  if (rd->updates.root->isSymbolicArray() || rd->updates.getSize())
    return EqExpr_create(cl, rd);

  // Number of positions in the array that contain value ct.
  unsigned numMatches = 0;

  // for now, just assume standard "flushing" of a concrete array,
  // where the concrete array has one update for each index, in order
  ref<Expr> res = IConstantExpr::alloc(0, Expr::Bool);
  for (unsigned i = 0, e = rd->updates.root->size; i != e; ++i) {
    if (cl == rd->updates.root->constantValues[i]) {
      // Arbitrary maximum on the size of disjunction.
      if (++numMatches > 100)
        return EqExpr_create(cl, rd);
      
      ref<Expr> mayBe = 
        EqExpr::create(rd->index, IConstantExpr::alloc(i, 
                                                      rd->index->getWidth()));
      res = OrExpr::create(res, mayBe);
    }
  }

  return res;
}

static ref<Expr> EqExpr_createPartialR(const ref<IConstantExpr> &cl, Expr *r) {  
  Expr::Width width = cl->getWidth();

  Expr::Kind rk = r->getKind();
  if (width == Expr::Bool) {
    if (cl->isTrue()) {
      return r;
    } else {
      // 0 == ...
      
      if (rk == Expr::Eq) {
        const EqExpr *ree = cast<EqExpr>(r);

        // eliminate double negation
        if (IConstantExpr *CE = dyn_cast<IConstantExpr>(ree->left)) {
          // 0 == (0 == A) => A
          if (CE->getWidth() == Expr::Bool &&
              CE->isFalse())
            return ree->right;
        }
      } else if (rk == Expr::Or) {
        const OrExpr *roe = cast<OrExpr>(r);

        // transform not(or(a,b)) to and(not a, not b)
        return AndExpr::create(Expr::createIsZero(roe->left),
                               Expr::createIsZero(roe->right));
      }
    }
  } else if (rk == Expr::SExt) {
    // (sext(a,T)==c) == (a==c)
    const SExtExpr *see = cast<SExtExpr>(r);
    Expr::Width fromBits = see->src->getWidth();
    ref<IConstantExpr> trunc = cl->ZExt(fromBits);

    // pathological check, make sure it is possible to
    // sext to this value *from any value*
    if (cl == trunc->SExt(width)) {
      return EqExpr::create(see->src, trunc);
    } else {
      return IConstantExpr::create(0, Expr::Bool);
    }
  } else if (rk == Expr::ZExt) {
    // (zext(a,T)==c) == (a==c)
    const ZExtExpr *zee = cast<ZExtExpr>(r);
    Expr::Width fromBits = zee->src->getWidth();
    ref<IConstantExpr> trunc = cl->ZExt(fromBits);
    
    // pathological check, make sure it is possible to
    // zext to this value *from any value*
    if (cl == trunc->ZExt(width)) {
      return EqExpr::create(zee->src, trunc);
    } else {
      return IConstantExpr::create(0, Expr::Bool);
    }
  } else if (rk==Expr::Add) {
    const AddExpr *ae = cast<AddExpr>(r);
    if (isa<IConstantExpr>(ae->left)) {
      // c0 = c1 + b => c0 - c1 = b
      return EqExpr_createPartialR(cast<IConstantExpr>(SubExpr::create(cl, 
                                                                      ae->left)),
                                   ae->right.get());
    }
  } else if (rk==Expr::Sub) {
    const SubExpr *se = cast<SubExpr>(r);
    if (isa<IConstantExpr>(se->left)) {
      // c0 = c1 - b => c1 - c0 = b
      return EqExpr_createPartialR(cast<IConstantExpr>(SubExpr::create(se->left, 
                                                                      cl)),
                                   se->right.get());
    }
  } else if (rk == Expr::Read && ConstArrayOpt) {
    return TryConstArrayOpt(cl, static_cast<ReadExpr*>(r));
  }
    
  return EqExpr_create(cl, r);
}

static ref<Expr> EqExpr_createPartial(Expr *l, const ref<IConstantExpr> &cr) {  
  return EqExpr_createPartialR(cr, l);
}
  
ref<Expr> NeExpr::create(const ref<Expr> &l, const ref<Expr> &r) {
  return EqExpr::create(IConstantExpr::create(0, Expr::Bool),
                        EqExpr::create(l, r));
}

ref<Expr> UgtExpr::create(const ref<Expr> &l, const ref<Expr> &r) {
  return UltExpr::create(r, l);
}
ref<Expr> UgeExpr::create(const ref<Expr> &l, const ref<Expr> &r) {
  return UleExpr::create(r, l);
}

ref<Expr> SgtExpr::create(const ref<Expr> &l, const ref<Expr> &r) {
  return SltExpr::create(r, l);
}
ref<Expr> SgeExpr::create(const ref<Expr> &l, const ref<Expr> &r) {
  return SleExpr::create(r, l);
}

static ref<Expr> UltExpr_create(const ref<Expr> &l, const ref<Expr> &r) {
  Expr::Width t = l->getWidth();
  if (t == Expr::Bool) { // !l && r
    return AndExpr::create(Expr::createIsZero(l), r);
  } else {
    return UltExpr::alloc(l, r);
  }
}

static ref<Expr> UleExpr_create(const ref<Expr> &l, const ref<Expr> &r) {
  if (l->getWidth() == Expr::Bool) { // !(l && !r)
    return OrExpr::create(Expr::createIsZero(l), r);
  } else {
    return UleExpr::alloc(l, r);
  }
}

static ref<Expr> SltExpr_create(const ref<Expr> &l, const ref<Expr> &r) {
  if (l->getWidth() == Expr::Bool) { // l && !r
    return AndExpr::create(l, Expr::createIsZero(r));
  } else {
    return SltExpr::alloc(l, r);
  }
}

static ref<Expr> SleExpr_create(const ref<Expr> &l, const ref<Expr> &r) {
  if (l->getWidth() == Expr::Bool) { // !(!l && r)
    return OrExpr::create(l, Expr::createIsZero(r));
  } else {
    return SleExpr::alloc(l, r);
  }
}

CMPCREATE_T(EqExpr, Eq, EqExpr, EqExpr_createPartial, EqExpr_createPartialR)
CMPCREATE(UltExpr, Ult)
CMPCREATE(UleExpr, Ule)
CMPCREATE(SltExpr, Slt)
CMPCREATE(SleExpr, Sle)

// A category is closed under ordered equality iff for all values v1,v2 in
// that category, v1 == v2 (ordered equality comparison) holds.  The zero
// category is closed under ordered equality because +0 == -0.
#define CAT_CLOSED_UNDER_OEQ(cat) ( \
        (cat) == FPExpr::fcMaybeNInf || \
        (cat) == FPExpr::fcMaybeZero || \
        (cat) == FPExpr::fcMaybePInf)

ref<Expr> FOeqExpr::create(const ref<Expr> &l, const ref<Expr> &r) {
  if (FConstantExpr *cl = dyn_cast<FConstantExpr>(l))
    if (FConstantExpr *cr = dyn_cast<FConstantExpr>(r))
      return cl->FOeq(cr);

  FPExpr::FPCategories lcat = l->asFPExpr()->getCategories(),
                       rcat = r->asFPExpr()->getCategories();

  // NaN == X is always false
  if (lcat == FPExpr::fcMaybeNaN)
    return IConstantExpr::create(0, Expr::Bool);

  // likewise X == NaN
  if (rcat == FPExpr::fcMaybeNaN)
    return IConstantExpr::create(0, Expr::Bool);

  // likewise if the ordered portions of the category sets are disjoint
  int lcatOrd = lcat & ~FPExpr::fcMaybeNaN;
  int rcatOrd = rcat & ~FPExpr::fcMaybeNaN;
  if ((lcatOrd & rcatOrd) == 0)
    return IConstantExpr::create(0, Expr::Bool);

  // if both sets contain one element which is closed under ordered equality,
  // l == r holds
  if (lcat == rcat && CAT_CLOSED_UNDER_OEQ(lcat))
    return IConstantExpr::create(1, Expr::Bool);

  return FOeqExpr::alloc(l, r);
}

inline FPExpr::FPCategories leastCategory(FPExpr::FPCategories cats) {
  return FPExpr::FPCategories(cats & -cats);
}

inline FPExpr::FPCategories greatestCategory(FPExpr::FPCategories cats) {
  int grCat = cats;
  // N.B. This supports a maximum of 8 categories, we currently have 6
  grCat |= grCat >> 1;
  grCat |= grCat >> 2;
  grCat |= grCat >> 4;
  grCat++;
  grCat >>= 1;
  return FPExpr::FPCategories(grCat);
}

ref<Expr> FOltExpr::create(const ref<Expr> &l, const ref<Expr> &r) {
  if (FConstantExpr *cl = dyn_cast<FConstantExpr>(l))
    if (FConstantExpr *cr = dyn_cast<FConstantExpr>(r))
      return cl->FOlt(cr);

  FPExpr::FPCategories lcat = l->asFPExpr()->getCategories(),
                       rcat = r->asFPExpr()->getCategories();

  // inf < X and NaN < X are always false
  if ((lcat & ~(FPExpr::fcMaybePInf | FPExpr::fcMaybeNaN)) == 0)
    return IConstantExpr::create(0, Expr::Bool);

  // likewise X < -inf and X < NaN
  if ((rcat & ~(FPExpr::fcMaybeNInf | FPExpr::fcMaybeNaN)) == 0)
    return IConstantExpr::create(0, Expr::Bool);

  // likewise if every category c1 in the ordered subset of the lhs set
  // either contains greater values than every category c2 in the ordered
  // subset of the rhs set, or c1 and c2 are the same category and are
  // closed under ordered equality
  FPExpr::FPCategories lcatOrd = FPExpr::FPCategories(lcat & ~FPExpr::fcMaybeNaN);
  FPExpr::FPCategories rcatOrd = FPExpr::FPCategories(rcat & ~FPExpr::fcMaybeNaN);
  // if the condition holds for the least and greatest categories then
  // the remainder of categories follow
  FPExpr::FPCategories lcatLe = leastCategory(lcatOrd);
  FPExpr::FPCategories rcatGr = greatestCategory(rcatOrd);
  if (lcatLe > rcatGr || (lcatLe == rcatGr && CAT_CLOSED_UNDER_OEQ(lcatLe)))
    return IConstantExpr::create(0, Expr::Bool);

  // if both sets are ordered and every category c1 in the lhs set contains
  // lower values than every category c2 in the rhs set,
  // then l < r holds
  if ((lcatOrd & rcatOrd) == 0 && lcat == lcatOrd && rcat == rcatOrd) {
    int lcatGr = greatestCategory(lcatOrd);
    int rcatLe = leastCategory(rcatOrd);
    if (lcatGr < rcatLe)
      return IConstantExpr::create(1, Expr::Bool);
  }

  return FOltExpr::alloc(l, r);
}

ref<Expr> FOleExpr::create(const ref<Expr> &l, const ref<Expr> &r) {
  return OrExpr::create(FOltExpr::create(l, r), FOeqExpr::create(l, r));
}

ref<Expr> FOgtExpr::create(const ref<Expr> &l, const ref<Expr> &r) {
  return FOltExpr::create(r, l);
}

ref<Expr> FOgeExpr::create(const ref<Expr> &l, const ref<Expr> &r) {
  return FOleExpr::create(r, l);
}

ref<Expr> FOneExpr::create(const ref<Expr> &l, const ref<Expr> &r) {
  return OrExpr::create(FOltExpr::create(l, r), FOgtExpr::create(l, r));
}

ref<Expr> FOrd1Expr::create(const ref<Expr> &e) {
  FPExpr *fe = e->asFPExpr();
  assert(fe && "FPExpr expected");
  FPExpr::FPCategories cat = fe->getCategories();

  if (cat == FPExpr::fcMaybeNaN) // Definitely a NaN
    return IConstantExpr::create(0, Expr::Bool);

  if ((cat & FPExpr::fcMaybeNaN) == 0) // Definitely not a NaN
    return IConstantExpr::create(1, Expr::Bool);

  return FOrd1Expr::alloc(e);
}

ref<Expr> FOrdExpr::create(const ref<Expr> &l, const ref<Expr> &r) {
  return AndExpr::create(FOrd1Expr::create(l), FOrd1Expr::create(r));
}

ref<Expr> FUeqExpr::create(const ref<Expr> &l, const ref<Expr> &r) {
  return Expr::createIsZero(FOneExpr::create(l, r));
}

ref<Expr> FUltExpr::create(const ref<Expr> &l, const ref<Expr> &r) {
  return Expr::createIsZero(FOgeExpr::create(l, r));
}

ref<Expr> FUleExpr::create(const ref<Expr> &l, const ref<Expr> &r) {
  return Expr::createIsZero(FOgtExpr::create(l, r));
}

ref<Expr> FUgtExpr::create(const ref<Expr> &l, const ref<Expr> &r) {
  return Expr::createIsZero(FOleExpr::create(l, r));
}

ref<Expr> FUgeExpr::create(const ref<Expr> &l, const ref<Expr> &r) {
  return Expr::createIsZero(FOltExpr::create(l, r));
}

ref<Expr> FUneExpr::create(const ref<Expr> &l, const ref<Expr> &r) {
  return Expr::createIsZero(FOeqExpr::create(l, r));
}

ref<Expr> FUnoExpr::create(const ref<Expr> &l, const ref<Expr> &r) {
  return Expr::createIsZero(FOrdExpr::create(l, r));
}<|MERGE_RESOLUTION|>--- conflicted
+++ resolved
@@ -337,25 +337,16 @@
 ref<Expr> IConstantExpr::fromMemory(void *address, Width width) {
   switch (width) {
   default: assert(0 && "invalid type");
-<<<<<<< HEAD
   case  Expr::Bool: return IConstantExpr::create(*(( uint8_t*) address), width);
   case  Expr::Int8: return IConstantExpr::create(*(( uint8_t*) address), width);
   case Expr::Int16: return IConstantExpr::create(*((uint16_t*) address), width);
   case Expr::Int32: return IConstantExpr::create(*((uint32_t*) address), width);
   case Expr::Int64: return IConstantExpr::create(*((uint64_t*) address), width);
-    // FIXME: Should support long double, at least.
-=======
-  case  Expr::Bool: return ConstantExpr::create(*(( uint8_t*) address), width);
-  case  Expr::Int8: return ConstantExpr::create(*(( uint8_t*) address), width);
-  case Expr::Int16: return ConstantExpr::create(*((uint16_t*) address), width);
-  case Expr::Int32: return ConstantExpr::create(*((uint32_t*) address), width);
-  case Expr::Int64: return ConstantExpr::create(*((uint64_t*) address), width);
   // FIXME: what about machines without x87 support?
   case Expr::Fl80:
-    return ConstantExpr::alloc(llvm::APInt(width,
+    return IConstantExpr::alloc(llvm::APInt(width,
       (width+llvm::integerPartWidth-1)/llvm::integerPartWidth,
       (const uint64_t*)address));
->>>>>>> 3ee59a11
   }
 }
 
