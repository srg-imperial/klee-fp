#===-- tools/klee/Makefile ---------------------------------*- Makefile -*--===#
#
#                     The KLEE Symbolic Virtual Machine
#
# This file is distributed under the University of Illinois Open Source
# License. See LICENSE.TXT for details.
#
#===------------------------------------------------------------------------===#

LEVEL=../..
TOOLNAME = klee
<<<<<<< HEAD
USEDLIBS = kleeCore.a kleeModule.a kleaverSolver.a kleaverExpr.a kleeSupport.a kleeBasic.a
=======

include $(LEVEL)/Makefile.config

STP_LIBS := stp_c_interface.a stp_AST.a stp_bitvec.a stp_constantbv.a stp_sat.a \
	stp_simplifier.a
USEDLIBS = kleeCore.a kleeModule.a kleaverSolver.a kleaverExpr.a kleeSupport.a kleeBasic.a
ifeq ($(ENABLE_EXT_STP),0)
  USEDLIBS += $(STP_LIBS)
endif
>>>>>>> ca22c4de
LINK_COMPONENTS = jit bitreader bitwriter ipo linker engine

include $(LEVEL)/Makefile.common

<<<<<<< HEAD
LIBS += -lstp 
#-ltcmalloc
=======
ifeq ($(ENABLE_EXT_STP),1)
  LIBS += -lstp
endif
>>>>>>> ca22c4de
<|MERGE_RESOLUTION|>--- conflicted
+++ resolved
@@ -9,9 +9,6 @@
 
 LEVEL=../..
 TOOLNAME = klee
-<<<<<<< HEAD
-USEDLIBS = kleeCore.a kleeModule.a kleaverSolver.a kleaverExpr.a kleeSupport.a kleeBasic.a
-=======
 
 include $(LEVEL)/Makefile.config
 
@@ -21,16 +18,10 @@
 ifeq ($(ENABLE_EXT_STP),0)
   USEDLIBS += $(STP_LIBS)
 endif
->>>>>>> ca22c4de
 LINK_COMPONENTS = jit bitreader bitwriter ipo linker engine
 
 include $(LEVEL)/Makefile.common
 
-<<<<<<< HEAD
-LIBS += -lstp 
-#-ltcmalloc
-=======
 ifeq ($(ENABLE_EXT_STP),1)
   LIBS += -lstp
-endif
->>>>>>> ca22c4de
+endif