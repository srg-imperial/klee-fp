#===-- tools/kleaver/Makefile ------------------------------*- Makefile -*--===#
#
#                     The KLEE Symbolic Virtual Machine
#
# This file is distributed under the University of Illinois Open Source
# License. See LICENSE.TXT for details.
#
#===------------------------------------------------------------------------===#

LEVEL=../..
TOOLNAME = kleaver
<<<<<<< HEAD
# FIXME: Ideally we wouldn't have any LLVM dependencies here, which
# means kicking out klee's Support.
USEDLIBS = kleaverSolver.a kleaverExpr.a kleeSupport.a kleeBasic.a
=======

include $(LEVEL)/Makefile.config

STP_LIBS := stp_c_interface.a stp_AST.a stp_bitvec.a stp_constantbv.a stp_sat.a \
	stp_simplifier.a
# FIXME: Ideally we wouldn't have any LLVM dependencies here, which
# means kicking out klee's Support.
USEDLIBS = kleaverSolver.a kleaverExpr.a kleeSupport.a kleeBasic.a
ifeq ($(ENABLE_EXT_STP),0)
  USEDLIBS += $(STP_LIBS)
endif
>>>>>>> dae2a075
LINK_COMPONENTS = support

include $(LEVEL)/Makefile.common

<<<<<<< HEAD
LIBS += -lstp
=======
ifeq ($(ENABLE_EXT_STP),1)
  LIBS += -lstp
endif
>>>>>>> dae2a075
<|MERGE_RESOLUTION|>--- conflicted
+++ resolved
@@ -9,11 +9,6 @@
 
 LEVEL=../..
 TOOLNAME = kleaver
-<<<<<<< HEAD
-# FIXME: Ideally we wouldn't have any LLVM dependencies here, which
-# means kicking out klee's Support.
-USEDLIBS = kleaverSolver.a kleaverExpr.a kleeSupport.a kleeBasic.a
-=======
 
 include $(LEVEL)/Makefile.config
 
@@ -25,15 +20,10 @@
 ifeq ($(ENABLE_EXT_STP),0)
   USEDLIBS += $(STP_LIBS)
 endif
->>>>>>> dae2a075
 LINK_COMPONENTS = support
 
 include $(LEVEL)/Makefile.common
 
-<<<<<<< HEAD
-LIBS += -lstp
-=======
 ifeq ($(ENABLE_EXT_STP),1)
   LIBS += -lstp
-endif
->>>>>>> dae2a075
+endif