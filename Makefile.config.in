--- conflicted
+++ resolved
@@ -15,12 +15,9 @@
 # as the build mode used for KLEE)
 LLVM_BUILD_MODE = @LLVM_BUILD_MODE@
 
-<<<<<<< HEAD
 LLVM_VERSION_MAJOR = @LLVM_VERSION_MAJOR@
 LLVM_VERSION_MINOR = @LLVM_VERSION_MINOR@
 
-=======
->>>>>>> 52556642
 # Set the directory root of this project's source files
 PROJ_SRC_ROOT := $(subst //,/,@abs_top_srcdir@)
 
