# -*- Makefile -*-

include $(LEVEL)/Makefile.config

# Include LLVM's Master Makefile config and rules.
include $(LLVM_OBJ_ROOT)/Makefile.config

ifeq ($(BYTECODE_LIBRARY), 1)
#
# Override make variables based on the runtime configuration. We want
# to override whatever the user may have said on the command line,
# hence the use of override.
#

override ENABLE_OPTIMIZED := $(RUNTIME_ENABLE_OPTIMIZED)
override DISABLE_ASSERTIONS := $(RUNTIME_DISABLE_ASSERTIONS)
override ENABLE_PROFILING := $(RUNTIME_ENABLE_PROFILING)
override ENABLE_COVERAGE := $(RUNTIME_ENABLE_COVERAGE)
endif

include $(LLVM_SRC_ROOT)/Makefile.rules

# LLVMCC was added in 2.7.
ifeq ($(LLVMCC),)
LLVMCC := $(LLVMGCC)
LLVMCXX := $(LLVMGXX)
endif

<<<<<<< HEAD
LD.Flags += -L$(STP_ROOT)/lib
CXX.Flags += -I$(STP_ROOT)/include
CXX.Flags += -DKLEE_DIR=\"$(PROJ_OBJ_ROOT)\"
=======
ifeq ($(ENABLE_EXT_STP),1)
  LD.Flags += -L$(STP_ROOT)/lib
  CXX.Flags += -I$(STP_ROOT)/include
else
  LD.Flags += -L$(PROJ_SRC_ROOT)/stp/lib
  CXX.Flags += -I$(PROJ_SRC_ROOT)/stp/include
endif
CXX.Flags += -DKLEE_DIR=\"$(PROJ_OBJ_ROOT)\"

# For STP.
CXX.Flags += -DEXT_HASH_MAP
>>>>>>> ca22c4de
<|MERGE_RESOLUTION|>--- conflicted
+++ resolved
@@ -26,11 +26,6 @@
 LLVMCXX := $(LLVMGXX)
 endif
 
-<<<<<<< HEAD
-LD.Flags += -L$(STP_ROOT)/lib
-CXX.Flags += -I$(STP_ROOT)/include
-CXX.Flags += -DKLEE_DIR=\"$(PROJ_OBJ_ROOT)\"
-=======
 ifeq ($(ENABLE_EXT_STP),1)
   LD.Flags += -L$(STP_ROOT)/lib
   CXX.Flags += -I$(STP_ROOT)/include
@@ -41,5 +36,4 @@
 CXX.Flags += -DKLEE_DIR=\"$(PROJ_OBJ_ROOT)\"
 
 # For STP.
-CXX.Flags += -DEXT_HASH_MAP
->>>>>>> ca22c4de
+CXX.Flags += -DEXT_HASH_MAP